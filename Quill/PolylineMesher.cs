﻿using Prowl.Vector;
using System;
using System.Collections.Generic;
using System.Linq;
using System.Runtime.InteropServices;
<<<<<<< HEAD
=======
using Vector2 = Prowl.Vector.Vector2;
>>>>>>> a959b398

namespace Prowl.Quill
{
    public enum JointStyle { Bevel, Miter, Round }
    public enum EndCapStyle { Butt, Square, Round, Bevel }

    internal static class PolylineMesher
    {
        [ThreadStatic]
        private static List<Triangle> _triangles;
        [ThreadStatic]
        private static List<PolySegment> _polySegments;
        [ThreadStatic]
        private static List<List<Vector2>> _pointsListPool = new List<List<Vector2>>();

        private static List<Triangle> TriangleCache => _triangles ??= new List<Triangle>();
        private static List<PolySegment> PolySegmentCache => _polySegments ??= new List<PolySegment>();

        private const double MiterMinAngle = 20.0 * Math.PI / 180.0;
        private const double RoundMinAngle = 40.0 * Math.PI / 180.0;
        private const double Epsilon = 1e-6;
        private const double EpsilonSqr = 1e-9;
        private static readonly Vector2 HalfPixel = new Vector2(0.5f, 0.5f);

        public struct Triangle
        {
            public Vector2 V1, V2, V3;
            public Vector2 UV1, UV2, UV3;
            public System.Drawing.Color Color;

            public Triangle(Vector2 v1, Vector2 v2, Vector2 v3, Vector2 uv1, Vector2 uv2, Vector2 uv3, System.Drawing.Color color)
            {
                V1 = v1; V2 = v2; V3 = v3;
                UV1 = uv1; UV2 = uv2; UV3 = uv3;
                Color = color;
            }
        }
#if NET5_0_OR_GREATER
 /// <summary>
        /// Creates a list of triangles describing a solid path through the input points.
        /// </summary>
        /// <param name="points">The points of the path</param>
        /// <param name="thickness">The path's thickness</param>
        /// <param name="color">The path's color</param>
        /// <param name="jointStyle">The path's joint style</param>
        /// <param name="miterLimit">The miter limit (used when jointStyle is Miter)</param>
        /// <param name="allowOverlap">Whether to allow overlapping vertices for better results with close points</param>
        /// <returns>A list of triangles describing the path</returns>
        public static ReadOnlySpan<Triangle> Create(List<Vector2> points, double thickness, double pixelWidth, System.Drawing.Color color, JointStyle jointStyle = JointStyle.Miter, double miterLimit = 4.0, bool allowOverlap = false, EndCapStyle startCap = EndCapStyle.Butt, EndCapStyle endCap = EndCapStyle.Butt, List<double> dashPattern = null, double dashOffset = 0.0)
        {
            TriangleCache.Clear();

            if (points.Count < 2 || thickness <= 0 || color.A == 0)
                return CollectionsMarshal.AsSpan(TriangleCache);

            // Handle thin lines with alpha adjustment instead of thickness reduction
            if (thickness < 1.0)
            {
                color = System.Drawing.Color.FromArgb((int)(color.A * thickness), color.R, color.G, color.B);
                thickness = 1.0;
            }

            thickness += pixelWidth;
            double halfThickness = thickness / 2;

            var dashSegments = GenerateDashSegments(points, dashPattern, dashOffset, HalfPixel);
            if (dashSegments.Count == 0)
                return CollectionsMarshal.AsSpan(TriangleCache);

            foreach (var dashPoints in dashSegments)
            {
                if (dashPoints.Count < 2) continue;

                CreatePolySegments(dashPoints, halfThickness);
                if (PolySegmentCache.Count == 0) continue;

                // Check if this is a closed polyline
                bool isClosedPolyline = dashPoints.Count > 2 &&
                    (dashPoints[0] - dashPoints[^1]).sqrMagnitude < EpsilonSqr;

                GenerateTrianglesForPolyline(jointStyle, miterLimit, allowOverlap, startCap, endCap,
                                           color, isClosedPolyline);
            }

            return CollectionsMarshal.AsSpan(TriangleCache);
        }
#else
         /// <summary>
        /// Creates a list of triangles describing a solid path through the input points.
        /// </summary>
        /// <param name="points">The points of the path</param>
        /// <param name="thickness">The path's thickness</param>
        /// <param name="color">The path's color</param>
        /// <param name="jointStyle">The path's joint style</param>
        /// <param name="miterLimit">The miter limit (used when jointStyle is Miter)</param>
        /// <param name="allowOverlap">Whether to allow overlapping vertices for better results with close points</param>
        /// <returns>A list of triangles describing the path</returns>
        public static ReadOnlySpan<Triangle> Create(List<Vector2> points, double thickness, double pixelWidth, System.Drawing.Color color, JointStyle jointStyle = JointStyle.Miter, double miterLimit = 4.0, bool allowOverlap = false, EndCapStyle startCap = EndCapStyle.Butt, EndCapStyle endCap = EndCapStyle.Butt, List<double> dashPattern = null, double dashOffset = 0.0)
        {
            TriangleCache.Clear();

            if (points.Count < 2 || thickness <= 0 || color.A == 0)
                return CollectionsMarshal.AsSpan(TriangleCache);

            // Handle thin lines with alpha adjustment instead of thickness reduction
            if (thickness < 1.0)
            {
                color = System.Drawing.Color.FromArgb((int)(color.A * thickness), color.R, color.G, color.B);
                thickness = 1.0;
            }

            thickness += pixelWidth;
            double halfThickness = thickness / 2;

            var dashSegments = GenerateDashSegments(points, dashPattern, dashOffset, HalfPixel);
            if (dashSegments.Count == 0)
            {
                foreach (List<Vector2> list in dashSegments)
                {
                    ReturnVector2PointList(list);
                }

                return CollectionsMarshal.AsSpan(TriangleCache);
            }

            foreach (var dashPoints in dashSegments)
            {
                if (dashPoints.Count < 2) continue;

                CreatePolySegments(dashPoints, halfThickness);
                if (PolySegmentCache.Count == 0) continue;

                // Check if this is a closed polyline
                bool isClosedPolyline = dashPoints.Count > 2 &&
                                        (dashPoints[0] - dashPoints[^1]).sqrMagnitude < EpsilonSqr;

                GenerateTrianglesForPolyline(jointStyle, miterLimit, allowOverlap, startCap, endCap,
                    color, isClosedPolyline);
            }

            foreach (List<Vector2> list in dashSegments)
            {
                ReturnVector2PointList(list);
            }
            
            return CollectionsMarshal.AsSpan(TriangleCache);
        }
#endif
       
       
        
        private static void CreatePolySegments(List<Vector2> points, double halfThickness)
        {
            PolySegmentCache.Clear();

            // Create line segments, skipping identical consecutive points
            for (int i = 0; i < points.Count - 1; i++)
            {
                Vector2 p1 = points[i];
                Vector2 p2 = points[i + 1];

                if ((p1 - p2).sqrMagnitude > EpsilonSqr)
                    PolySegmentCache.Add(new PolySegment(new LineSegment(p1, p2), halfThickness));
            }
        }

        private static void GenerateTrianglesForPolyline(JointStyle jointStyle, double miterLimit, bool allowOverlap, EndCapStyle startCap, EndCapStyle endCap, System.Drawing.Color color, bool isClosedPolyline)
        {
            var segmentData = new SegmentRenderData();

            for (int i = 0; i < PolySegmentCache.Count; i++)
            {
                var segment = PolySegmentCache[i];
                CalculateSegmentUVs(i, PolySegmentCache.Count, startCap, endCap, isClosedPolyline,
                                  out double startU, out double endU);

                if (i == 0)
                {
                    if (isClosedPolyline)
                    {
                        // For closed polylines, create joint with last segment
                        var lastSegment = PolySegmentCache[^1];
                        CreateJoint(PolySegmentCache, lastSegment, segment, i - 1, 0, jointStyle,
                                  miterLimit, allowOverlap, startU, color, ref segmentData);
                        segmentData.Start1 = segmentData.NextStart1;
                        segmentData.Start2 = segmentData.NextStart2;
                        segmentData.StartUV1 = segmentData.NextStartUV1;
                        segmentData.StartUV2 = segmentData.NextStartUV2;
                    }
                    else
                    {
                        InitializeFirstSegment(segment, startU, ref segmentData);
                    }
                }
                else
                {
                    segmentData.Start1 = segmentData.NextStart1;
                    segmentData.Start2 = segmentData.NextStart2;
                    segmentData.StartUV1 = segmentData.NextStartUV1;
                    segmentData.StartUV2 = segmentData.NextStartUV2;
                }

                if ((i + 1 == PolySegmentCache.Count) && !isClosedPolyline)
                {
                    FinalizeLastSegment(segment, endU, ref segmentData);
                }
                else
                {
                    var nextSegment = isClosedPolyline && (i + 1 == PolySegmentCache.Count) ?
                        PolySegmentCache[0] : PolySegmentCache[i + 1];
                    int nextIndex = isClosedPolyline && (i + 1 == PolySegmentCache.Count) ? 0 : i + 1;

                    CreateJoint(PolySegmentCache, segment, nextSegment, i, nextIndex, jointStyle,
                              miterLimit, allowOverlap, endU, color, ref segmentData);
                }

                // Add the main quad triangles
                TriangleCache.Add(new Triangle(segmentData.Start1, segmentData.End1, segmentData.Start2,
                                             segmentData.StartUV1, segmentData.EndUV1, segmentData.StartUV2, color));
                TriangleCache.Add(new Triangle(segmentData.Start2, segmentData.End1, segmentData.End2,
                                             segmentData.StartUV2, segmentData.EndUV1, segmentData.EndUV2, color));
            }

            // Add end caps only for open polylines
            if (PolySegmentCache.Count > 0 && !isClosedPolyline)
            {
                AddEndCap(PolySegmentCache[0], startCap, true, color);
                AddEndCap(PolySegmentCache[^1], endCap, false, color);
            }
        }

        private struct SegmentRenderData
        {
            public Vector2 Start1, Start2, End1, End2;
            public Vector2 NextStart1, NextStart2;
            public Vector2 StartUV1, StartUV2, EndUV1, EndUV2;
            public Vector2 NextStartUV1, NextStartUV2;
        }

        private static void CalculateSegmentUVs(int index, int totalCount, EndCapStyle startCap, EndCapStyle endCap, bool isClosedPolyline, out double startU, out double endU)
        {
            startU = 0.5;
            endU = 0.5;

            if (isClosedPolyline)
            {
                // For closed polylines, all segments use 0.5 for UV coordinates at joints
                return;
            }

            if (totalCount == 1)
            {
                startU = startCap != EndCapStyle.Butt ? 0.5 : 0.0;
                endU = endCap != EndCapStyle.Butt ? 0.5 : 1.0;
            }
            else if (index == 0)
            {
                startU = startCap != EndCapStyle.Butt ? 0.5 : 0.0;
            }
            else if (index == totalCount - 1)
            {
                endU = endCap != EndCapStyle.Butt ? 0.5 : 1.0;
            }
        }

        private static void InitializeFirstSegment(PolySegment segment, double startU, ref SegmentRenderData data)
        {
            data.Start1 = segment.Edge1.A;
            data.Start2 = segment.Edge2.A;
            data.StartUV1 = new Vector2(startU, 0);
            data.StartUV2 = new Vector2(startU, 1);
        }

        private static void FinalizeLastSegment(PolySegment segment, double endU, ref SegmentRenderData data)
        {
            data.End1 = segment.Edge1.B;
            data.End2 = segment.Edge2.B;
            data.EndUV1 = new Vector2(endU, 0);
            data.EndUV2 = new Vector2(endU, 1);
        }

<<<<<<< HEAD
        private static List<List<Vector2>> _dashSegments = new List<List<Vector2>>();
        private static List<List<Vector2>> GenerateDashSegments(List<Vector2> points, List<double> dashPattern, double dashOffset, Vector2 halfPixelOffset)
        {
            foreach (List<Vector2> segment in _dashSegments)
            {
                ListPool<Vector2>.Return(segment);
            }
            ListPool<Vector2>.Free();
            _dashSegments.Clear();
            // var allDashSegments = new List<List<Vector2>>();

            if (points.Count < 2 || dashPattern == null || dashPattern.Count == 0 || dashPattern.Sum() <= Epsilon)
            {
                var singleSegment = ListPool<Vector2>.Rent();
                
                if(points.Count >= 2)
                    foreach (var point in points)
                    {
                        singleSegment.Add(point + halfPixelOffset);
                    }
                
                _dashSegments.Add(singleSegment);
                return _dashSegments;
            }

            var dashState = InitializeDashState(dashPattern, dashOffset);
            var currentDashPoints = ListPool<Vector2>.Rent();
=======
        private static List<List<Vector2>> _currentDashPoints = new List<List<Vector2>>();
        private static int _currentDashPointIdx = 0;
        private static List<List<Vector2>> GenerateDashSegments(List<Vector2> points, List<double> dashPattern, double dashOffset, Vector2 halfPixelOffset)
        {
            var allDashSegments = _currentDashPoints;
            allDashSegments.Clear();
            _currentDashPointIdx = 0;

            if (points.Count < 2 || dashPattern == null || dashPattern.Count == 0 || dashPattern.Sum() <= Epsilon)
            {
                if (points.Count >= 2)
                {
                    for(int i = 0; i < points.Count; i++)
                    {
                        points[i] += halfPixelOffset;
                    }
                    allDashSegments.Add(points);
                }
                return allDashSegments;
            }

            var dashState = InitializeDashState(dashPattern, dashOffset);

            if (_currentDashPointIdx >= _currentDashPoints.Count)
            {
                _currentDashPoints.Add(GetVector2PointList());
            }
            var currentDashPoints = _currentDashPoints[_currentDashPointIdx];
            _currentDashPointIdx++;
            currentDashPoints.Clear();
>>>>>>> a959b398

            ProcessLineSegments(points, halfPixelOffset, dashPattern, dashState, currentDashPoints, _dashSegments);

            // Add final dash segment if we're in dash state
            if (dashState.IsInDash && currentDashPoints.Count >= 2)
            {
<<<<<<< HEAD
                List<Vector2> newList = ListPool<Vector2>.Rent();
                foreach (Vector2 segment in currentDashPoints)
                {
                    newList.Add(segment);
                }
                _dashSegments.Add(newList);
                ListPool<Vector2>.Return(currentDashPoints);
            }

            _dashSegments.RemoveAll(ShouldRemoveDashSegment);
            return _dashSegments;
=======
                var list = GetVector2PointList();
                foreach (Vector2 vec in currentDashPoints)
                {
                    list.Add(vec);
                }
                allDashSegments.Add(list);
            }

            // allDashSegments.RemoveAll(dash => dash.Count < 2);
            return allDashSegments;
>>>>>>> a959b398
        }

        private static bool ShouldRemoveDashSegment(List<Vector2> dashSegment)
        {
            return dashSegment.Count < 2;
        }
        
        private struct DashState
        {
            public int PatternIndex;
            public double RemainingLength;
            public bool IsInDash;
        }

        private static DashState InitializeDashState(List<double> dashPattern, double dashOffset)
        {
            double totalPatternLength = dashPattern.Sum();
            double currentOffset = ((dashOffset % totalPatternLength) + totalPatternLength) % totalPatternLength;

            var state = new DashState { PatternIndex = 0, RemainingLength = 0, IsInDash = false };

            // Find starting position in pattern
            for (int k = 0; k < dashPattern.Count * 2; k++)
            {
                if (dashPattern.Count == 0) break;

                double currentPatternLength = dashPattern[state.PatternIndex % dashPattern.Count];
                if (currentOffset >= currentPatternLength)
                {
                    currentOffset -= currentPatternLength;
                    state.PatternIndex++;
                }
                else
                {
                    state.RemainingLength = currentPatternLength - currentOffset;
                    state.IsInDash = (state.PatternIndex % 2 == 0);
                    break;
                }
            }

            if (currentOffset > Epsilon || state.RemainingLength <= Epsilon)
            {
                state.PatternIndex++;
                if (dashPattern.Count > 0)
                {
                    state.RemainingLength = dashPattern[state.PatternIndex % dashPattern.Count];
                    state.IsInDash = (state.PatternIndex % 2 == 0);
                }
            }

            return state;
        }

        private static bool ProcessLineSegments(List<Vector2> points, Vector2 halfPixelOffset, List<double> dashPattern, DashState dashState, List<Vector2> currentDashPoints, List<List<Vector2>> allDashSegments)
        {
            for (int i = 0; i < points.Count - 1; i++)
            {
                Vector2 p1 = points[i];
                Vector2 p2 = points[i + 1];

                if (p1 == p2) continue;

                Vector2 segmentVector = p2 - p1;
                double segmentLength = segmentVector.magnitude;

                if (segmentLength <= Epsilon) continue;

                Vector2 segmentDirection = Vector2.Normalize(segmentVector);
                double distanceTraversed = 0;

                ProcessSingleSegment(p1, segmentDirection, segmentLength, halfPixelOffset, dashPattern,
                                   ref dashState, ref distanceTraversed, currentDashPoints, allDashSegments);
            }

            return points.Count >= 2;
        }

        private static void ProcessSingleSegment(Vector2 segmentStart, Vector2 segmentDirection, double segmentLength, Vector2 halfPixelOffset, List<double> dashPattern, ref DashState dashState, ref double distanceTraversed, List<Vector2> currentDashPoints, List<List<Vector2>> allDashSegments)
        {
            while (distanceTraversed < segmentLength)
            {
                double lengthToProcess = Math.Min(dashState.RemainingLength, segmentLength - distanceTraversed);

                if (lengthToProcess <= Epsilon)
                {
                    if (dashState.RemainingLength <= Epsilon && dashState.RemainingLength > 0 &&
                        (segmentLength - distanceTraversed > Epsilon))
                    {
                        distanceTraversed += dashState.RemainingLength;
                        dashState.RemainingLength = 0;
                    }
                    else
                    {
                        break;
                    }
                }

                Vector2 startPoint = segmentStart + segmentDirection * distanceTraversed;
                Vector2 endPoint = segmentStart + segmentDirection * (distanceTraversed + lengthToProcess);

                if (dashState.IsInDash)
                {
                    AddDashPoint(currentDashPoints, startPoint, halfPixelOffset);
                    AddDashPoint(currentDashPoints, endPoint, halfPixelOffset);
                }

                distanceTraversed += lengthToProcess;
                dashState.RemainingLength -= lengthToProcess;

                if (dashState.RemainingLength <= Epsilon)
                {
                    AdvanceDashPattern(ref dashState, dashPattern, currentDashPoints, allDashSegments);
                }

                if (lengthToProcess <= Epsilon && distanceTraversed < segmentLength && dashState.RemainingLength > Epsilon)
                {
                    break;
                }
            }
        }

        private static void AddDashPoint(List<Vector2> dashPoints, Vector2 point, Vector2 halfPixelOffset)
        {
            Vector2 adjustedPoint = point + halfPixelOffset;

            if (dashPoints.Count == 0)
            {
                dashPoints.Add(adjustedPoint);
            }
            else if ((dashPoints[^1] - adjustedPoint).sqrMagnitude > EpsilonSqr)
            {
                dashPoints.Add(adjustedPoint);
            }
            else
            {
                dashPoints[^1] = adjustedPoint;
            }
        }

        private static void AdvanceDashPattern(ref DashState dashState, List<double> dashPattern, List<Vector2> currentDashPoints, List<List<Vector2>> allDashSegments)
        {
            bool wasDashState = dashState.IsInDash;
            dashState.PatternIndex++;

            if (dashPattern.Count == 0) return;

            dashState.IsInDash = (dashState.PatternIndex % 2 == 0);
            dashState.RemainingLength = dashPattern[dashState.PatternIndex % dashPattern.Count];

            if (wasDashState && !dashState.IsInDash)
            {
                // End of dash - save current segment
                if (currentDashPoints.Count >= 2)
                {
<<<<<<< HEAD
                    List<Vector2> newList = ListPool<Vector2>.Rent();
                    foreach (Vector2 segment in currentDashPoints)
                    {
                        newList.Add(segment);
                    }
                    allDashSegments.Add(newList);
=======
                    var list = GetVector2PointList();
                    foreach (Vector2 vec in currentDashPoints)
                    {
                        list.Add(vec);
                    }
                    allDashSegments.Add(list);
>>>>>>> a959b398
                }
                currentDashPoints.Clear();
            }
            else if (!wasDashState && dashState.IsInDash)
            {
                // Start of dash - clear any stale points
                currentDashPoints.Clear();
            }
        }

        private static void CreateJoint(List<PolySegment> allSegments, PolySegment segment1, PolySegment segment2, int segment1Index, int segment2Index, JointStyle jointStyle, double miterLimit, bool allowOverlap, double uAtJoint, System.Drawing.Color color, ref SegmentRenderData data)
        {
            Vector2 dir1 = segment1.Center.Direction;
            Vector2 dir2 = segment2.Center.Direction;
            double angle = CalculateAngle(dir1, dir2);

            // Check if miter joint should fall back to bevel
            if (jointStyle == JointStyle.Miter)
            {
                double sinHalfAngle = Math.Sin(angle / 2);
                if (angle < MiterMinAngle || (Math.Abs(sinHalfAngle) > Epsilon && 1 / Math.Abs(sinHalfAngle) > miterLimit))
                {
                    jointStyle = JointStyle.Bevel;
                }
            }

            if (jointStyle == JointStyle.Miter)
            {
                CreateMiterJoint(segment1, segment2, uAtJoint, ref data);
            }
            else
            {
                CreateBevelOrRoundJoint(segment1, segment2, jointStyle, uAtJoint, allowOverlap, color, ref data);
            }
        }

        private static void CreateMiterJoint(PolySegment segment1, PolySegment segment2, double uAtJoint, ref SegmentRenderData data)
        {
            Vector2? intersection1 = LineSegment.Intersection(segment1.Edge1, segment2.Edge1, true);
            Vector2? intersection2 = LineSegment.Intersection(segment1.Edge2, segment2.Edge2, true);

            data.End1 = intersection1 ?? segment1.Edge1.B;
            data.End2 = intersection2 ?? segment1.Edge2.B;
            data.NextStart1 = data.End1;
            data.NextStart2 = data.End2;

            data.EndUV1 = data.NextStartUV1 = new Vector2(uAtJoint, 0);
            data.EndUV2 = data.NextStartUV2 = new Vector2(uAtJoint, 1);
        }

        private static void CreateBevelOrRoundJoint(PolySegment segment1, PolySegment segment2, JointStyle jointStyle, double uAtJoint, bool allowOverlap, System.Drawing.Color color, ref SegmentRenderData data)
        {
            Vector2 dir1 = segment1.Center.Direction;
            Vector2 dir2 = segment2.Center.Direction;
            double crossProduct = Cross(dir1, dir2);
            bool isClockwise = crossProduct < 0;

            // Determine inner and outer edges
            LineSegment outer1, outer2, inner1, inner2;
            Vector2 outerJointUV, innerJointUV;

            if (isClockwise)
            {
                outer1 = segment1.Edge1; outer2 = segment2.Edge1;
                inner1 = segment1.Edge2; inner2 = segment2.Edge2;
                outerJointUV = new Vector2(uAtJoint, 0);
                innerJointUV = new Vector2(uAtJoint, 1);
            }
            else
            {
                outer1 = segment1.Edge2; outer2 = segment2.Edge2;
                inner1 = segment1.Edge1; inner2 = segment2.Edge1;
                outerJointUV = new Vector2(uAtJoint, 1);
                innerJointUV = new Vector2(uAtJoint, 0);
            }

            Vector2? innerIntersection = LineSegment.Intersection(inner1, inner2, allowOverlap);
            Vector2 innerPoint = innerIntersection ?? inner1.B;
            double angle = CalculateAngle(dir1, dir2);
            Vector2 innerStart = innerIntersection.HasValue ? innerPoint : (angle > Math.PI / 2 ? outer1.B : inner1.B);

            // Set segment data
            if (isClockwise)
            {
                data.End1 = outer1.B; data.End2 = innerPoint;
                data.NextStart1 = outer2.A; data.NextStart2 = innerStart;
                data.EndUV1 = outerJointUV; data.EndUV2 = innerJointUV;
            }
            else
            {
                data.End1 = innerPoint; data.End2 = outer1.B;
                data.NextStart1 = innerStart; data.NextStart2 = outer2.A;
                data.EndUV1 = innerJointUV; data.EndUV2 = outerJointUV;
            }

            data.NextStartUV1 = data.EndUV1;
            data.NextStartUV2 = data.EndUV2;

            // Add joint triangles
            if (jointStyle == JointStyle.Bevel)
            {
                if (isClockwise)
                    TriangleCache.Add(new Triangle(outer1.B, outer2.A, innerPoint, outerJointUV, outerJointUV, innerJointUV, color));
                else
                    TriangleCache.Add(new Triangle(outer1.B, innerPoint, outer2.A, outerJointUV, innerJointUV, outerJointUV, color));
            }
            else if (jointStyle == JointStyle.Round)
            {
                CreateTriangleFan(innerPoint, segment1.Center.B, outer1.B, outer2.A,
                                innerJointUV, outerJointUV, outerJointUV, isClockwise, color);
            }
        }

        private static void AddEndCap(PolySegment segment, EndCapStyle capStyle, bool isStart, System.Drawing.Color color)
        {
            Vector2 position = isStart ? segment.Center.A : segment.Center.B;
            Vector2 direction = segment.Center.Direction;
            if (isStart) direction = -direction;

            if (direction.sqrMagnitude < EpsilonSqr) return;

            Vector2 edge1Point = isStart ? segment.Edge1.A : segment.Edge1.B;
            Vector2 edge2Point = isStart ? segment.Edge2.A : segment.Edge2.B;
            double halfThickness = (segment.Edge1.A - segment.Edge2.A).magnitude / 2; // Fixed: use segment thickness

            double lineConnectU = (capStyle == EndCapStyle.Butt) ? (isStart ? 0.0 : 1.0) : 0.5;

            switch (capStyle)
            {
                case EndCapStyle.Butt:
                    break;

                case EndCapStyle.Square:
                    AddSquareCap(edge1Point, edge2Point, direction, halfThickness, isStart, color, lineConnectU);
                    break;

                case EndCapStyle.Bevel:
                case EndCapStyle.Round:
                    AddRoundOrBevelCap(position, direction, halfThickness, capStyle, isStart, color, lineConnectU);
                    break;
            }
        }

        private static void AddSquareCap(Vector2 edge1Point, Vector2 edge2Point, Vector2 direction, double halfThickness, bool isStart, System.Drawing.Color color, double lineConnectU)
        {
            Vector2 extension = direction * halfThickness;
            Vector2 corner1 = edge1Point + extension;
            Vector2 corner2 = edge2Point + extension;

            double extremityU = isStart ? 0.0 : 1.0;

            Vector2 baseUV1 = new Vector2(lineConnectU, 0);
            Vector2 baseUV2 = new Vector2(lineConnectU, 1);
            Vector2 extremityUV1 = new Vector2(extremityU, 0);
            Vector2 extremityUV2 = new Vector2(extremityU, 1);

            if (isStart)
            {
                TriangleCache.Add(new Triangle(edge1Point, edge2Point, corner1, baseUV1, baseUV2, extremityUV1, color));
                TriangleCache.Add(new Triangle(edge2Point, corner2, corner1, baseUV2, extremityUV2, extremityUV1, color));
            }
            else
            {
                TriangleCache.Add(new Triangle(edge1Point, corner1, edge2Point, baseUV1, extremityUV1, baseUV2, color));
                TriangleCache.Add(new Triangle(edge2Point, corner1, corner2, baseUV2, extremityUV1, extremityUV2, color));
            }
        }

        private static void AddRoundOrBevelCap(Vector2 position, Vector2 direction, double radius, EndCapStyle capStyle, bool isStart, System.Drawing.Color color, double lineConnectU)
        {
            int numSegments = capStyle == EndCapStyle.Bevel ? 2 : CalculateRoundSegments(radius);
            Vector2 perpendicular = new Vector2(-direction.y, direction.x);
            Vector2 fanConnectUV = new Vector2(lineConnectU, 0.5f);

            double totalAngle = Math.PI;
            double angleStep = totalAngle / numSegments;
            double startAngle = -Math.PI / 2.0;

            for (int i = 0; i < numSegments; i++)
            {
                double currentAngle = startAngle + i * angleStep;
                double nextAngle = startAngle + (i + 1) * angleStep;

                Vector2 currentPoint = position + direction * (Math.Cos(currentAngle) * radius) +
                                     perpendicular * (Math.Sin(currentAngle) * radius);
                Vector2 nextPoint = position + direction * (Math.Cos(nextAngle) * radius) +
                                  perpendicular * (Math.Sin(nextAngle) * radius);

                Vector2 currentUV = new Vector2(isStart ? 0.0f : 1.0f, 0.5f + (float)(Math.Sin(currentAngle) * 0.5));
                Vector2 nextUV = new Vector2(isStart ? 0.0f : 1.0f, 0.5f + (float)(Math.Sin(nextAngle) * 0.5));

                if (isStart)
                    TriangleCache.Add(new Triangle(currentPoint, position, nextPoint, currentUV, fanConnectUV, nextUV, color));
                else
                    TriangleCache.Add(new Triangle(nextPoint, position, currentPoint, nextUV, fanConnectUV, currentUV, color));
            }
        }

        private static int CalculateRoundSegments(double radius)
        {
            const double minDistance = 3.0; // Minimum screen space distance for arc segments
            double arcLength = Math.PI * radius; // Semicircle arc length
            int segments = Math.Max(6, (int)Math.Floor(arcLength / minDistance));
            return Math.Min(segments, 16);
        }

        private static void CreateTriangleFan(Vector2 connectTo, Vector2 origin, Vector2 start, Vector2 end, Vector2 centerUV, Vector2 startUV, Vector2 endUV, bool clockwise, System.Drawing.Color color)
        {
            Vector2 point1 = start - origin;
            Vector2 point2 = end - origin;
            double angle1 = Math.Atan2(point1.y, point1.x);
            double angle2 = Math.Atan2(point2.y, point2.x);

            if (clockwise && angle2 > angle1) angle2 -= 2 * Math.PI;
            else if (!clockwise && angle1 > angle2) angle1 -= 2 * Math.PI;

            double jointAngle = angle2 - angle1;
            if (Math.Abs(jointAngle) < Epsilon) return;

            int numTriangles = Math.Max(1, (int)Math.Floor(Math.Abs(jointAngle) / RoundMinAngle));
            double triangleAngle = jointAngle / numTriangles;
            double interpolationStep = 1.0 / numTriangles;

            Vector2 currentPoint = start;
            Vector2 currentUV = startUV;

            for (int i = 0; i < numTriangles; i++)
            {
                Vector2 nextPoint, nextUV;

                if (i + 1 == numTriangles)
                {
                    nextPoint = end;
                    nextUV = endUV;
                }
                else
                {
                    double rotation = angle1 + (i + 1) * triangleAngle;
                    double magnitude = point1.magnitude;

                    if (magnitude < Epsilon)
                    {
                        nextPoint = origin;
                    }
                    else
                    {
                        nextPoint = origin + new Vector2((float)(Math.Cos(rotation) * magnitude),
                                                       (float)(Math.Sin(rotation) * magnitude));
                    }
                    nextUV = Vector2.Lerp(startUV, endUV, (float)((i + 1) * interpolationStep));
                }

                if (clockwise)
                    TriangleCache.Add(new Triangle(currentPoint, nextPoint, connectTo, currentUV, nextUV, centerUV, color));
                else
                    TriangleCache.Add(new Triangle(currentPoint, connectTo, nextPoint, currentUV, centerUV, nextUV, color));

                currentPoint = nextPoint;
                currentUV = nextUV;
            }
        }

        private struct LineSegment
        {
            public Vector2 A { get; }
            public Vector2 B { get; }

            private Vector2? _cachedDirection;
            private Vector2? _cachedNormal;

            public Vector2 Direction => _cachedDirection ??= CalculateDirection();
            public Vector2 Normal => _cachedNormal ??= CalculateNormal();

            public LineSegment(Vector2 a, Vector2 b)
            {
                A = a;
                B = b;
                _cachedDirection = null;
                _cachedNormal = null;
            }

            private Vector2 CalculateDirection()
            {
                Vector2 dir = B - A;
                double magSq = dir.sqrMagnitude;
                return magSq <= 1e-12 ? Vector2.zero : dir / Math.Sqrt(magSq);
            }

            private Vector2 CalculateNormal()
            {
                Vector2 dir = Direction;
                return new Vector2(-dir.y, dir.x);
            }

            public static Vector2? Intersection(LineSegment a, LineSegment b, bool infiniteLines)
            {
                Vector2 r = a.B - a.A;
                Vector2 s = b.B - b.A;
                Vector2 originDist = b.A - a.A;

                double uNumerator = Cross(originDist, r);
                double denominator = Cross(r, s);

                if (Math.Abs(denominator) < Epsilon) return null;

                double u = uNumerator / denominator;
                double t = Cross(originDist, s) / denominator;

                if (!infiniteLines && (t < -Epsilon || t > 1.0 + Epsilon || u < -Epsilon || u > 1.0 + Epsilon))
                    return null;

                return a.A + r * t;
            }

            public static LineSegment operator +(LineSegment segment, Vector2 offset) =>
                new LineSegment(segment.A + offset, segment.B + offset);

            public static LineSegment operator -(LineSegment segment, Vector2 offset) =>
                new LineSegment(segment.A - offset, segment.B - offset);
        }

        private struct PolySegment
        {
            public LineSegment Center { get; }
            public LineSegment Edge1 { get; }
            public LineSegment Edge2 { get; }

            public PolySegment(LineSegment center, double thickness)
            {
                Center = center;

                if (center.Direction.sqrMagnitude < EpsilonSqr)
                {
                    Edge1 = new LineSegment(center.A, center.A);
                    Edge2 = new LineSegment(center.A, center.A);
                }
                else
                {
                    Vector2 normalOffset = center.Normal * thickness;
                    Edge1 = center + normalOffset;
                    Edge2 = center - normalOffset;
                }
            }
        }

        // Utility methods
        private static double Cross(Vector2 a, Vector2 b) => a.x * b.y - a.y * b.x;

        private static double Dot(Vector2 a, Vector2 b) => a.x * b.x + a.y * b.y;

        private static double CalculateAngle(Vector2 a, Vector2 b)
        {
            double magASq = a.sqrMagnitude;
            double magBSq = b.sqrMagnitude;

            if (magASq * magBSq <= 1e-12) return 0;

            double dot = Dot(a, b);
            double cosAngle = dot / Math.Sqrt(magASq * magBSq);
            return Math.Acos(Math.Max(-1.0, Math.Min(1.0, cosAngle)));
        }

        private static int _currIdx = 0;
        private static List<Vector2> GetVector2PointList()
        {
            List<Vector2> list;
            if (_currIdx == 0)
            {
                list = new List<Vector2>();
                _pointsListPool.Add(list);
            }
            else
            {
                list = _pointsListPool[_currIdx];
                _currIdx--;
            }
            
            return list;
        }

        private static void ReturnVector2PointList(List<Vector2> list)
        {
            if (_currIdx + 1 < _pointsListPool.Count) _currIdx++;
            
            list.Clear();
        }
    }
}<|MERGE_RESOLUTION|>--- conflicted
+++ resolved
@@ -3,10 +3,7 @@
 using System.Collections.Generic;
 using System.Linq;
 using System.Runtime.InteropServices;
-<<<<<<< HEAD
-=======
 using Vector2 = Prowl.Vector.Vector2;
->>>>>>> a959b398
 
 namespace Prowl.Quill
 {
@@ -44,8 +41,8 @@
                 Color = color;
             }
         }
-#if NET5_0_OR_GREATER
- /// <summary>
+
+        /// <summary>
         /// Creates a list of triangles describing a solid path through the input points.
         /// </summary>
         /// <param name="points">The points of the path</param>
@@ -74,7 +71,14 @@
 
             var dashSegments = GenerateDashSegments(points, dashPattern, dashOffset, HalfPixel);
             if (dashSegments.Count == 0)
+            {
+                foreach (List<Vector2> list in dashSegments)
+                {
+                    ReturnVector2PointList(list);
+                }
+
                 return CollectionsMarshal.AsSpan(TriangleCache);
+            }
 
             foreach (var dashPoints in dashSegments)
             {
@@ -91,62 +95,6 @@
                                            color, isClosedPolyline);
             }
 
-            return CollectionsMarshal.AsSpan(TriangleCache);
-        }
-#else
-         /// <summary>
-        /// Creates a list of triangles describing a solid path through the input points.
-        /// </summary>
-        /// <param name="points">The points of the path</param>
-        /// <param name="thickness">The path's thickness</param>
-        /// <param name="color">The path's color</param>
-        /// <param name="jointStyle">The path's joint style</param>
-        /// <param name="miterLimit">The miter limit (used when jointStyle is Miter)</param>
-        /// <param name="allowOverlap">Whether to allow overlapping vertices for better results with close points</param>
-        /// <returns>A list of triangles describing the path</returns>
-        public static ReadOnlySpan<Triangle> Create(List<Vector2> points, double thickness, double pixelWidth, System.Drawing.Color color, JointStyle jointStyle = JointStyle.Miter, double miterLimit = 4.0, bool allowOverlap = false, EndCapStyle startCap = EndCapStyle.Butt, EndCapStyle endCap = EndCapStyle.Butt, List<double> dashPattern = null, double dashOffset = 0.0)
-        {
-            TriangleCache.Clear();
-
-            if (points.Count < 2 || thickness <= 0 || color.A == 0)
-                return CollectionsMarshal.AsSpan(TriangleCache);
-
-            // Handle thin lines with alpha adjustment instead of thickness reduction
-            if (thickness < 1.0)
-            {
-                color = System.Drawing.Color.FromArgb((int)(color.A * thickness), color.R, color.G, color.B);
-                thickness = 1.0;
-            }
-
-            thickness += pixelWidth;
-            double halfThickness = thickness / 2;
-
-            var dashSegments = GenerateDashSegments(points, dashPattern, dashOffset, HalfPixel);
-            if (dashSegments.Count == 0)
-            {
-                foreach (List<Vector2> list in dashSegments)
-                {
-                    ReturnVector2PointList(list);
-                }
-
-                return CollectionsMarshal.AsSpan(TriangleCache);
-            }
-
-            foreach (var dashPoints in dashSegments)
-            {
-                if (dashPoints.Count < 2) continue;
-
-                CreatePolySegments(dashPoints, halfThickness);
-                if (PolySegmentCache.Count == 0) continue;
-
-                // Check if this is a closed polyline
-                bool isClosedPolyline = dashPoints.Count > 2 &&
-                                        (dashPoints[0] - dashPoints[^1]).sqrMagnitude < EpsilonSqr;
-
-                GenerateTrianglesForPolyline(jointStyle, miterLimit, allowOverlap, startCap, endCap,
-                    color, isClosedPolyline);
-            }
-
             foreach (List<Vector2> list in dashSegments)
             {
                 ReturnVector2PointList(list);
@@ -154,10 +102,7 @@
             
             return CollectionsMarshal.AsSpan(TriangleCache);
         }
-#endif
-       
-       
-        
+
         private static void CreatePolySegments(List<Vector2> points, double halfThickness)
         {
             PolySegmentCache.Clear();
@@ -288,35 +233,6 @@
             data.EndUV2 = new Vector2(endU, 1);
         }
 
-<<<<<<< HEAD
-        private static List<List<Vector2>> _dashSegments = new List<List<Vector2>>();
-        private static List<List<Vector2>> GenerateDashSegments(List<Vector2> points, List<double> dashPattern, double dashOffset, Vector2 halfPixelOffset)
-        {
-            foreach (List<Vector2> segment in _dashSegments)
-            {
-                ListPool<Vector2>.Return(segment);
-            }
-            ListPool<Vector2>.Free();
-            _dashSegments.Clear();
-            // var allDashSegments = new List<List<Vector2>>();
-
-            if (points.Count < 2 || dashPattern == null || dashPattern.Count == 0 || dashPattern.Sum() <= Epsilon)
-            {
-                var singleSegment = ListPool<Vector2>.Rent();
-                
-                if(points.Count >= 2)
-                    foreach (var point in points)
-                    {
-                        singleSegment.Add(point + halfPixelOffset);
-                    }
-                
-                _dashSegments.Add(singleSegment);
-                return _dashSegments;
-            }
-
-            var dashState = InitializeDashState(dashPattern, dashOffset);
-            var currentDashPoints = ListPool<Vector2>.Rent();
-=======
         private static List<List<Vector2>> _currentDashPoints = new List<List<Vector2>>();
         private static int _currentDashPointIdx = 0;
         private static List<List<Vector2>> GenerateDashSegments(List<Vector2> points, List<double> dashPattern, double dashOffset, Vector2 halfPixelOffset)
@@ -347,26 +263,12 @@
             var currentDashPoints = _currentDashPoints[_currentDashPointIdx];
             _currentDashPointIdx++;
             currentDashPoints.Clear();
->>>>>>> a959b398
-
-            ProcessLineSegments(points, halfPixelOffset, dashPattern, dashState, currentDashPoints, _dashSegments);
+
+            ProcessLineSegments(points, halfPixelOffset, dashPattern, dashState, currentDashPoints, allDashSegments);
 
             // Add final dash segment if we're in dash state
             if (dashState.IsInDash && currentDashPoints.Count >= 2)
             {
-<<<<<<< HEAD
-                List<Vector2> newList = ListPool<Vector2>.Rent();
-                foreach (Vector2 segment in currentDashPoints)
-                {
-                    newList.Add(segment);
-                }
-                _dashSegments.Add(newList);
-                ListPool<Vector2>.Return(currentDashPoints);
-            }
-
-            _dashSegments.RemoveAll(ShouldRemoveDashSegment);
-            return _dashSegments;
-=======
                 var list = GetVector2PointList();
                 foreach (Vector2 vec in currentDashPoints)
                 {
@@ -377,14 +279,8 @@
 
             // allDashSegments.RemoveAll(dash => dash.Count < 2);
             return allDashSegments;
->>>>>>> a959b398
-        }
-
-        private static bool ShouldRemoveDashSegment(List<Vector2> dashSegment)
-        {
-            return dashSegment.Count < 2;
-        }
-        
+        }
+
         private struct DashState
         {
             public int PatternIndex;
@@ -532,21 +428,12 @@
                 // End of dash - save current segment
                 if (currentDashPoints.Count >= 2)
                 {
-<<<<<<< HEAD
-                    List<Vector2> newList = ListPool<Vector2>.Rent();
-                    foreach (Vector2 segment in currentDashPoints)
-                    {
-                        newList.Add(segment);
-                    }
-                    allDashSegments.Add(newList);
-=======
                     var list = GetVector2PointList();
                     foreach (Vector2 vec in currentDashPoints)
                     {
                         list.Add(vec);
                     }
                     allDashSegments.Add(list);
->>>>>>> a959b398
                 }
                 currentDashPoints.Clear();
             }
