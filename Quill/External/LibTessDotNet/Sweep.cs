﻿/*
** SGI FREE SOFTWARE LICENSE B (Version 2.0, Sept. 18, 2008) 
** Copyright (C) 2011 Silicon Graphics, Inc.
** All Rights Reserved.
**
** Permission is hereby granted, free of charge, to any person obtaining a copy
** of this software and associated documentation files (the "Software"), to deal
** in the Software without restriction, including without limitation the rights
** to use, copy, modify, merge, publish, distribute, sublicense, and/or sell copies
** of the Software, and to permit persons to whom the Software is furnished to do so,
** subject to the following conditions:
** 
** The above copyright notice including the dates of first publication and either this
** permission notice or a reference to http://oss.sgi.com/projects/FreeB/ shall be
** included in all copies or substantial portions of the Software. 
**
** THE SOFTWARE IS PROVIDED "AS IS", WITHOUT WARRANTY OF ANY KIND, EXPRESS OR IMPLIED,
** INCLUDING BUT NOT LIMITED TO THE WARRANTIES OF MERCHANTABILITY, FITNESS FOR A
** PARTICULAR PURPOSE AND NONINFRINGEMENT. IN NO EVENT SHALL SILICON GRAPHICS, INC.
** BE LIABLE FOR ANY CLAIM, DAMAGES OR OTHER LIABILITY, WHETHER IN AN ACTION OF CONTRACT,
** TORT OR OTHERWISE, ARISING FROM, OUT OF OR IN CONNECTION WITH THE SOFTWARE OR THE USE
** OR OTHER DEALINGS IN THE SOFTWARE.
** 
** Except as contained in this notice, the name of Silicon Graphics, Inc. shall not
** be used in advertising or otherwise to promote the sale, use or other dealings in
** this Software without prior written authorization from Silicon Graphics, Inc.
*/
/*
** Original Author: Eric Veach, July 1994.
** libtess2: Mikko Mononen, http://code.google.com/p/libtess2/.
** LibTessDotNet: Remi Gillig, https://github.com/speps/LibTessDotNet
*/

using System;
using System.Diagnostics;

namespace Prowl.Quill.External
{

using Real = System.Double;
namespace LibTessDotNet
{
    internal partial class Tess
    {
<<<<<<< HEAD
        internal class ActiveRegion : MeshUtils.Pooled<ActiveRegion>
=======
        internal class ActiveRegion : Poolable
>>>>>>> a959b398
        {
            public ActiveRegion() {}
            internal MeshUtils.Edge _eUp;
            internal Dict<ActiveRegion>.Node _nodeUp;
            internal int _windingNumber;
            internal bool _inside, _sentinel, _dirty, _fixUpperEdge;
            public override void Reset()
            {
                _nodeUp = null;
                _windingNumber = 0;
                _inside = false;
                _sentinel = false;
                _dirty = false;
                _fixUpperEdge = false;
            }
        }

        private ActiveRegion RegionBelow(ActiveRegion reg)
        {
            return reg._nodeUp._prev._key;
        }

        private ActiveRegion RegionAbove(ActiveRegion reg)
        {
            return reg._nodeUp._next._key;
        }

        /// <summary>
        /// Both edges must be directed from right to left (this is the canonical
        /// direction for the upper edge of each region).
        /// 
        /// The strategy is to evaluate a "t" value for each edge at the
        /// current sweep line position, given by tess->event. The calculations
        /// are designed to be very stable, but of course they are not perfect.
        /// 
        /// Special case: if both edge destinations are at the sweep event,
        /// we sort the edges by slope (they would otherwise compare equally).
        /// </summary>
        private bool EdgeLeq(ActiveRegion reg1, ActiveRegion reg2)
        {
            var e1 = reg1._eUp;
            var e2 = reg2._eUp;

            if (e1._Dst == _event)
            {
                if (e2._Dst == _event)
                {
                    // Two edges right of the sweep line which meet at the sweep event.
                    // Sort them by slope.
                    if (Geom.VertLeq(e1._Org, e2._Org))
                    {
                        return Geom.EdgeSign(e2._Dst, e1._Org, e2._Org) <= 0.0f;
                    }
                    return Geom.EdgeSign(e1._Dst, e2._Org, e1._Org) >= 0.0f;
                }
                return Geom.EdgeSign(e2._Dst, _event, e2._Org) <= 0.0f;
            }
            if (e2._Dst == _event)
            {
                return Geom.EdgeSign(e1._Dst, _event, e1._Org) >= 0.0f;
            }

            // General case - compute signed distance *from* e1, e2 to event
            var t1 = Geom.EdgeEval(e1._Dst, _event, e1._Org);
            var t2 = Geom.EdgeEval(e2._Dst, _event, e2._Org);
            return (t1 >= t2);
        }

        private void DeleteRegion(ActiveRegion reg)
        {
            if (reg._fixUpperEdge)
            {
                // It was created with zero winding number, so it better be
                // deleted with zero winding number (ie. it better not get merged
                // with a real edge).
                Debug.Assert(reg._eUp._winding == 0);
            }
            reg._eUp._activeRegion = null;
            _dict.Remove(reg._nodeUp);
        }

        /// <summary>
        /// Replace an upper edge which needs fixing (see ConnectRightVertex).
        /// </summary>
        private void FixUpperEdge(ActiveRegion reg, MeshUtils.Edge newEdge)
        {
            Debug.Assert(reg._fixUpperEdge);
            _mesh.Delete(reg._eUp);
            reg._fixUpperEdge = false;
            reg._eUp = newEdge;
            newEdge._activeRegion = reg;
        }

        private ActiveRegion TopLeftRegion(ActiveRegion reg)
        {
            var org = reg._eUp._Org;

            // Find the region above the uppermost edge with the same origin
            do {
                reg = RegionAbove(reg);
            } while (reg._eUp._Org == org);

            // If the edge above was a temporary edge introduced by ConnectRightVertex,
            // now is the time to fix it.
            if (reg._fixUpperEdge)
            {
                var e = _mesh.Connect(RegionBelow(reg)._eUp._Sym, reg._eUp._Lnext);
                FixUpperEdge(reg, e);
                reg = RegionAbove(reg);
            }

            return reg;
        }

        private ActiveRegion TopRightRegion(ActiveRegion reg)
        {
            var dst = reg._eUp._Dst;

            // Find the region above the uppermost edge with the same destination
            do {
                reg = RegionAbove(reg);
            } while (reg._eUp._Dst == dst);

            return reg;
        }

        /// <summary>
        /// Add a new active region to the sweep line, *somewhere* below "regAbove"
        /// (according to where the new edge belongs in the sweep-line dictionary).
        /// The upper edge of the new region will be "eNewUp".
        /// Winding number and "inside" flag are not updated.
        /// </summary>
        private ActiveRegion AddRegionBelow(ActiveRegion regAbove, MeshUtils.Edge eNewUp)
        {
<<<<<<< HEAD
            var regNew = ActiveRegion.Create();
            regNew.Free();
=======
            var regNew = MemoryArena.Get<ActiveRegion>();
>>>>>>> a959b398

            regNew._eUp = eNewUp;
            regNew._nodeUp = _dict.InsertBefore(regAbove._nodeUp, regNew);
            regNew._fixUpperEdge = false;
            regNew._sentinel = false;
            regNew._dirty = false;

            eNewUp._activeRegion = regNew;

            return regNew;
        }

        private void ComputeWinding(ActiveRegion reg)
        {
            reg._windingNumber = RegionAbove(reg)._windingNumber + reg._eUp._winding;
            reg._inside = Geom.IsWindingInside(_windingRule, reg._windingNumber);
        }

        /// <summary>
        /// Delete a region from the sweep line. This happens when the upper
        /// and lower chains of a region meet (at a vertex on the sweep line).
        /// The "inside" flag is copied to the appropriate mesh face (we could
        /// not do this before -- since the structure of the mesh is always
        /// changing, this face may not have even existed until now).
        /// </summary>
        private void FinishRegion(ActiveRegion reg)
        {
            var e = reg._eUp;
            var f = e._Lface;

            f._inside = reg._inside;
            f._anEdge = e;
            DeleteRegion(reg);
        }

        /// <summary>
        /// We are given a vertex with one or more left-going edges.  All affected
        /// edges should be in the edge dictionary.  Starting at regFirst->eUp,
        /// we walk down deleting all regions where both edges have the same
        /// origin vOrg.  At the same time we copy the "inside" flag from the
        /// active region to the face, since at this point each face will belong
        /// to at most one region (this was not necessarily true until this point
        /// in the sweep).  The walk stops at the region above regLast; if regLast
        /// is null we walk as far as possible.  At the same time we relink the
        /// mesh if necessary, so that the ordering of edges around vOrg is the
        /// same as in the dictionary.
        /// </summary>
        private MeshUtils.Edge FinishLeftRegions(ActiveRegion regFirst, ActiveRegion regLast)
        {
            var regPrev = regFirst;
            var ePrev = regFirst._eUp;

            while (regPrev != regLast)
            {
                regPrev._fixUpperEdge = false;	// placement was OK
                var reg = RegionBelow(regPrev);
                var e = reg._eUp;
                if (e._Org != ePrev._Org)
                {
                    if (!reg._fixUpperEdge)
                    {
                        // Remove the last left-going edge.  Even though there are no further
                        // edges in the dictionary with this origin, there may be further
                        // such edges in the mesh (if we are adding left edges to a vertex
                        // that has already been processed).  Thus it is important to call
                        // FinishRegion rather than just DeleteRegion.
                        FinishRegion(regPrev);
                        break;
                    }
                    // If the edge below was a temporary edge introduced by
                    // ConnectRightVertex, now is the time to fix it.
                    e = _mesh.Connect(ePrev._Lprev, e._Sym);
                    FixUpperEdge(reg, e);
                }

                // Relink edges so that ePrev.Onext == e
                if (ePrev._Onext != e)
                {
                    _mesh.Splice(e._Oprev, e);
                    _mesh.Splice(ePrev, e);
                }
                FinishRegion(regPrev); // may change reg.eUp
                ePrev = reg._eUp;
                regPrev = reg;
            }

            return ePrev;
        }

        /// <summary>
        /// Purpose: insert right-going edges into the edge dictionary, and update
        /// winding numbers and mesh connectivity appropriately.  All right-going
        /// edges share a common origin vOrg.  Edges are inserted CCW starting at
        /// eFirst; the last edge inserted is eLast.Oprev.  If vOrg has any
        /// left-going edges already processed, then eTopLeft must be the edge
        /// such that an imaginary upward vertical segment from vOrg would be
        /// contained between eTopLeft.Oprev and eTopLeft; otherwise eTopLeft
        /// should be null.
        /// </summary>
        private void AddRightEdges(ActiveRegion regUp, MeshUtils.Edge eFirst, MeshUtils.Edge eLast, MeshUtils.Edge eTopLeft, bool cleanUp)
        {
            bool firstTime = true;

            var e = eFirst; do
            {
                Debug.Assert(Geom.VertLeq(e._Org, e._Dst));
                AddRegionBelow(regUp, e._Sym);
                e = e._Onext;
            } while (e != eLast);

            // Walk *all* right-going edges from e.Org, in the dictionary order,
            // updating the winding numbers of each region, and re-linking the mesh
            // edges to match the dictionary ordering (if necessary).
            if (eTopLeft == null)
            {
                eTopLeft = RegionBelow(regUp)._eUp._Rprev;
            }

            ActiveRegion regPrev = regUp;
            ActiveRegion reg = ActiveRegion.Create();
            reg.Free();
            // ActiveRegion regPrev = regUp, reg;
            var ePrev = eTopLeft;
            while (true)
            {
                reg = RegionBelow(regPrev);
                e = reg._eUp._Sym;
                if (e._Org != ePrev._Org) break;

                if (e._Onext != ePrev)
                {
                    // Unlink e from its current position, and relink below ePrev
                    _mesh.Splice(e._Oprev, e);
                    _mesh.Splice(ePrev._Oprev, e);
                }
                // Compute the winding number and "inside" flag for the new regions
                reg._windingNumber = regPrev._windingNumber - e._winding;
                reg._inside = Geom.IsWindingInside(_windingRule, reg._windingNumber);

                // Check for two outgoing edges with same slope -- process these
                // before any intersection tests (see example in tessComputeInterior).
                regPrev._dirty = true;
                if (!firstTime && CheckForRightSplice(regPrev))
                {
                    Geom.AddWinding(e, ePrev);
                    DeleteRegion(regPrev);
                    _mesh.Delete(ePrev);
                }
                firstTime = false;
                regPrev = reg;
                ePrev = e;
            }
            regPrev._dirty = true;
            Debug.Assert(regPrev._windingNumber - e._winding == reg._windingNumber);

            if (cleanUp)
            {
                // Check for intersections between newly adjacent edges.
                WalkDirtyRegions(regPrev);
            }
        }

        /// <summary>
        /// Two vertices with idential coordinates are combined into one.
        /// e1.Org is kept, while e2.Org is discarded.
        /// </summary>
        private void SpliceMergeVertices(MeshUtils.Edge e1, MeshUtils.Edge e2)
        {
            _mesh.Splice(e1, e2);
        }

        /// <summary>
        /// Find some weights which describe how the intersection vertex is
        /// a linear combination of "org" and "dest".  Each of the two edges
        /// which generated "isect" is allocated 50% of the weight; each edge
        /// splits the weight between its org and dst according to the
        /// relative distance to "isect".
        /// </summary>
        private void VertexWeights(MeshUtils.Vertex isect, MeshUtils.Vertex org, MeshUtils.Vertex dst, out Real w0, out Real w1)
        {
            var t1 = Geom.VertL1dist(org, isect);
            var t2 = Geom.VertL1dist(dst, isect);

            w0 = (t2 / (t1 + t2)) / 2.0f;
            w1 = (t1 / (t1 + t2)) / 2.0f;

            isect._coords.X += w0 * org._coords.X + w1 * dst._coords.X;
            isect._coords.Y += w0 * org._coords.Y + w1 * dst._coords.Y;
            isect._coords.Z += w0 * org._coords.Z + w1 * dst._coords.Z;
        }

        /// <summary>
        /// We've computed a new intersection point, now we need a "data" pointer
        /// from the user so that we can refer to this new vertex in the
        /// rendering callbacks.
        /// </summary>
        private void GetIntersectData(MeshUtils.Vertex isect, MeshUtils.Vertex orgUp, MeshUtils.Vertex dstUp, MeshUtils.Vertex orgLo, MeshUtils.Vertex dstLo)
        {
            isect._coords = Vec3.Zero;
            Real w0, w1, w2, w3;
            VertexWeights(isect, orgUp, dstUp, out w0, out w1);
            VertexWeights(isect, orgLo, dstLo, out w2, out w3);

            if (_combineCallback != null)
            {
                isect._data = _combineCallback(
                    isect._coords,
                    new object[] { orgUp._data, dstUp._data, orgLo._data, dstLo._data },
                    new Real[] { w0, w1, w2, w3 }
                );
            }
        }

        /// <summary>
        /// Check the upper and lower edge of "regUp", to make sure that the
        /// eUp->Org is above eLo, or eLo->Org is below eUp (depending on which
        /// origin is leftmost).
        /// 
        /// The main purpose is to splice right-going edges with the same
        /// dest vertex and nearly identical slopes (ie. we can't distinguish
        /// the slopes numerically).  However the splicing can also help us
        /// to recover from numerical errors.  For example, suppose at one
        /// point we checked eUp and eLo, and decided that eUp->Org is barely
        /// above eLo.  Then later, we split eLo into two edges (eg. from
        /// a splice operation like this one).  This can change the result of
        /// our test so that now eUp->Org is incident to eLo, or barely below it.
        /// We must correct this condition to maintain the dictionary invariants.
        /// 
        /// One possibility is to check these edges for intersection again
        /// (ie. CheckForIntersect).  This is what we do if possible.  However
        /// CheckForIntersect requires that tess->event lies between eUp and eLo,
        /// so that it has something to fall back on when the intersection
        /// calculation gives us an unusable answer.  So, for those cases where
        /// we can't check for intersection, this routine fixes the problem
        /// by just splicing the offending vertex into the other edge.
        /// This is a guaranteed solution, no matter how degenerate things get.
        /// Basically this is a combinatorial solution to a numerical problem.
        /// </summary>
        private bool CheckForRightSplice(ActiveRegion regUp)
        {
            var regLo = RegionBelow(regUp);
            var eUp = regUp._eUp;
            var eLo = regLo._eUp;

            if (Geom.VertLeq(eUp._Org, eLo._Org))
            {
                if (Geom.EdgeSign(eLo._Dst, eUp._Org, eLo._Org) > 0.0f)
                {
                    return false;
                }

                // eUp.Org appears to be below eLo
                if (!Geom.VertEq(eUp._Org, eLo._Org))
                {
                    // Splice eUp._Org into eLo
                    _mesh.SplitEdge(eLo._Sym);
                    _mesh.Splice(eUp, eLo._Oprev);
                    regUp._dirty = regLo._dirty = true;
                }
                else if (eUp._Org != eLo._Org)
                {
                    // merge the two vertices, discarding eUp.Org
                    _pq.Remove(eUp._Org._pqHandle);
                    SpliceMergeVertices(eLo._Oprev, eUp);
                }
            }
            else
            {
                if (Geom.EdgeSign(eUp._Dst, eLo._Org, eUp._Org) < 0.0f)
                {
                    return false;
                }

                // eLo.Org appears to be above eUp, so splice eLo.Org into eUp
                RegionAbove(regUp)._dirty = regUp._dirty = true;
                _mesh.SplitEdge(eUp._Sym);
                _mesh.Splice(eLo._Oprev, eUp);
            }
            return true;
        }
        
        /// <summary>
        /// Check the upper and lower edge of "regUp", to make sure that the
        /// eUp->Dst is above eLo, or eLo->Dst is below eUp (depending on which
        /// destination is rightmost).
        /// 
        /// Theoretically, this should always be true.  However, splitting an edge
        /// into two pieces can change the results of previous tests.  For example,
        /// suppose at one point we checked eUp and eLo, and decided that eUp->Dst
        /// is barely above eLo.  Then later, we split eLo into two edges (eg. from
        /// a splice operation like this one).  This can change the result of
        /// the test so that now eUp->Dst is incident to eLo, or barely below it.
        /// We must correct this condition to maintain the dictionary invariants
        /// (otherwise new edges might get inserted in the wrong place in the
        /// dictionary, and bad stuff will happen).
        /// 
        /// We fix the problem by just splicing the offending vertex into the
        /// other edge.
        /// </summary>
        private bool CheckForLeftSplice(ActiveRegion regUp)
        {
            var regLo = RegionBelow(regUp);
            var eUp = regUp._eUp;
            var eLo = regLo._eUp;

            Debug.Assert(!Geom.VertEq(eUp._Dst, eLo._Dst));

            if (Geom.VertLeq(eUp._Dst, eLo._Dst))
            {
                if (Geom.EdgeSign(eUp._Dst, eLo._Dst, eUp._Org) < 0.0f)
                {
                    return false;
                }

                // eLo.Dst is above eUp, so splice eLo.Dst into eUp
                RegionAbove(regUp)._dirty = regUp._dirty = true;
                var e = _mesh.SplitEdge(eUp);
                _mesh.Splice(eLo._Sym, e);
                e._Lface._inside = regUp._inside;
            }
            else
            {
                if (Geom.EdgeSign(eLo._Dst, eUp._Dst, eLo._Org) > 0.0f)
                {
                    return false;
                }

                // eUp.Dst is below eLo, so splice eUp.Dst into eLo
                regUp._dirty = regLo._dirty = true;
                var e = _mesh.SplitEdge(eLo);
                _mesh.Splice(eUp._Lnext, eLo._Sym);
                e._Rface._inside = regUp._inside;
            }
            return true;
        }

        /// <summary>
        /// Check the upper and lower edges of the given region to see if
        /// they intersect.  If so, create the intersection and add it
        /// to the data structures.
        /// 
        /// Returns TRUE if adding the new intersection resulted in a recursive
        /// call to AddRightEdges(); in this case all "dirty" regions have been
        /// checked for intersections, and possibly regUp has been deleted.
        /// </summary>
        private bool CheckForIntersect(ActiveRegion regUp)
        {
            var regLo = RegionBelow(regUp);
            var eUp = regUp._eUp;
            var eLo = regLo._eUp;
            var orgUp = eUp._Org;
            var orgLo = eLo._Org;
            var dstUp = eUp._Dst;
            var dstLo = eLo._Dst;

            Debug.Assert(!Geom.VertEq(dstLo, dstUp));
            Debug.Assert(Geom.EdgeSign(dstUp, _event, orgUp) <= 0.0f);
            Debug.Assert(Geom.EdgeSign(dstLo, _event, orgLo) >= 0.0f);
            Debug.Assert(orgUp != _event && orgLo != _event);
            Debug.Assert(!regUp._fixUpperEdge && !regLo._fixUpperEdge);

            if( orgUp == orgLo )
            {
                // right endpoints are the same
                return false;
            }

            var tMinUp = Math.Min(orgUp._t, dstUp._t);
            var tMaxLo = Math.Max(orgLo._t, dstLo._t);
            if( tMinUp > tMaxLo )
            {
                // t ranges do not overlap
                return false;
            }

            if (Geom.VertLeq(orgUp, orgLo))
            {
                if (Geom.EdgeSign( dstLo, orgUp, orgLo ) > 0.0f)
                {
                    return false;
                }
            }
            else
            {
                if (Geom.EdgeSign( dstUp, orgLo, orgUp ) < 0.0f)
                {
                    return false;
                }
            }

            // At this point the edges intersect, at least marginally

            var isect = MemoryArena.Get<MeshUtils.Vertex>();
            Geom.EdgeIntersect(dstUp, orgUp, dstLo, orgLo, isect);
            // The following properties are guaranteed:
            Debug.Assert(Math.Min(orgUp._t, dstUp._t) <= isect._t);
            Debug.Assert(isect._t <= Math.Max(orgLo._t, dstLo._t));
            Debug.Assert(Math.Min(dstLo._s, dstUp._s) <= isect._s);
            Debug.Assert(isect._s <= Math.Max(orgLo._s, orgUp._s));

            if (Geom.VertLeq(isect, _event))
            {
                // The intersection point lies slightly to the left of the sweep line,
                // so move it until it''s slightly to the right of the sweep line.
                // (If we had perfect numerical precision, this would never happen
                // in the first place). The easiest and safest thing to do is
                // replace the intersection by tess._event.
                isect._s = _event._s;
                isect._t = _event._t;
            }
            // Similarly, if the computed intersection lies to the right of the
            // rightmost origin (which should rarely happen), it can cause
            // unbelievable inefficiency on sufficiently degenerate inputs.
            // (If you have the test program, try running test54.d with the
            // "X zoom" option turned on).
            var orgMin = Geom.VertLeq(orgUp, orgLo) ? orgUp : orgLo;
            if (Geom.VertLeq(orgMin, isect))
            {
                isect._s = orgMin._s;
                isect._t = orgMin._t;
            }

            if (Geom.VertEq(isect, orgUp) || Geom.VertEq(isect, orgLo))
            {
                // Easy case -- intersection at one of the right endpoints
                CheckForRightSplice(regUp);
                return false;
            }

            if (   (! Geom.VertEq(dstUp, _event)
                && Geom.EdgeSign(dstUp, _event, isect) >= 0.0f)
                || (! Geom.VertEq(dstLo, _event)
                && Geom.EdgeSign(dstLo, _event, isect) <= 0.0f))
            {
                // Very unusual -- the new upper or lower edge would pass on the
                // wrong side of the sweep event, or through it. This can happen
                // due to very small numerical errors in the intersection calculation.
                if (dstLo == _event)
                {
                    // Splice dstLo into eUp, and process the new region(s)
                    _mesh.SplitEdge(eUp._Sym);
                    _mesh.Splice(eLo._Sym, eUp);
                    regUp = TopLeftRegion(regUp);
                    eUp = RegionBelow(regUp)._eUp;
                    FinishLeftRegions(RegionBelow(regUp), regLo);
                    AddRightEdges(regUp, eUp._Oprev, eUp, eUp, true);
                    return true;
                }
                if( dstUp == _event ) {
                    /* Splice dstUp into eLo, and process the new region(s) */
                    _mesh.SplitEdge(eLo._Sym);
                    _mesh.Splice(eUp._Lnext, eLo._Oprev);
                    regLo = regUp;
                    regUp = TopRightRegion(regUp);
                    var e = RegionBelow(regUp)._eUp._Rprev;
                    regLo._eUp = eLo._Oprev;
                    eLo = FinishLeftRegions(regLo, null);
                    AddRightEdges(regUp, eLo._Onext, eUp._Rprev, e, true);
                    return true;
                }
                // Special case: called from ConnectRightVertex. If either
                // edge passes on the wrong side of tess._event, split it
                // (and wait for ConnectRightVertex to splice it appropriately).
                if (Geom.EdgeSign( dstUp, _event, isect ) >= 0.0f)
                {
                    RegionAbove(regUp)._dirty = regUp._dirty = true;
                    _mesh.SplitEdge(eUp._Sym);
                    eUp._Org._s = _event._s;
                    eUp._Org._t = _event._t;
                }
                if (Geom.EdgeSign(dstLo, _event, isect) <= 0.0f)
                {
                    regUp._dirty = regLo._dirty = true;
                    _mesh.SplitEdge(eLo._Sym);
                    eLo._Org._s = _event._s;
                    eLo._Org._t = _event._t;
                }
                
                // isect.Free();
                // leave the rest for ConnectRightVertex
                return false;
            }

            // General case -- split both edges, splice into new vertex.
            // When we do the splice operation, the order of the arguments is
            // arbitrary as far as correctness goes. However, when the operation
            // creates a new face, the work done is proportional to the size of
            // the new face.  We expect the faces in the processed part of
            // the mesh (ie. eUp._Lface) to be smaller than the faces in the
            // unprocessed original contours (which will be eLo._Oprev._Lface).
            _mesh.SplitEdge(eUp._Sym);
            _mesh.SplitEdge(eLo._Sym);
            _mesh.Splice(eLo._Oprev, eUp);
            eUp._Org._s = isect._s;
            eUp._Org._t = isect._t;
            eUp._Org._pqHandle = _pq.Insert(eUp._Org);
            if (eUp._Org._pqHandle._handle == PQHandle.Invalid)
            {
                throw new InvalidOperationException("PQHandle should not be invalid");
            }
            GetIntersectData(eUp._Org, orgUp, dstUp, orgLo, dstLo);
            RegionAbove(regUp)._dirty = regUp._dirty = regLo._dirty = true;
            return false;
        }

        /// <summary>
        /// When the upper or lower edge of any region changes, the region is
        /// marked "dirty".  This routine walks through all the dirty regions
        /// and makes sure that the dictionary invariants are satisfied
        /// (see the comments at the beginning of this file).  Of course
        /// new dirty regions can be created as we make changes to restore
        /// the invariants.
        /// </summary>
        private void WalkDirtyRegions(ActiveRegion regUp)
        {
            var regLo = RegionBelow(regUp);
            MeshUtils.Edge eUp, eLo;

            while (true)
            {
                // Find the lowest dirty region (we walk from the bottom up).
                while (regLo._dirty)
                {
                    regUp = regLo;
                    regLo = RegionBelow(regLo);
                }
                if (!regUp._dirty)
                {
                    regLo = regUp;
                    regUp = RegionAbove( regUp );
                    if(regUp == null || !regUp._dirty)
                    {
                        // We've walked all the dirty regions
                        return;
                    }
                }
                regUp._dirty = false;
                eUp = regUp._eUp;
                eLo = regLo._eUp;

                if (eUp._Dst != eLo._Dst)
                {
                    // Check that the edge ordering is obeyed at the Dst vertices.
                    if (CheckForLeftSplice(regUp))
                    {

                        // If the upper or lower edge was marked fixUpperEdge, then
                        // we no longer need it (since these edges are needed only for
                        // vertices which otherwise have no right-going edges).
                        if (regLo._fixUpperEdge)
                        {
                            DeleteRegion(regLo);
                            _mesh.Delete(eLo);
                            regLo = RegionBelow(regUp);
                            eLo = regLo._eUp;
                        }
                        else if( regUp._fixUpperEdge )
                        {
                            DeleteRegion(regUp);
                            _mesh.Delete(eUp);
                            regUp = RegionAbove(regLo);
                            eUp = regUp._eUp;
                        }
                    }
                }
                if (eUp._Org != eLo._Org)
                {
                    if(    eUp._Dst != eLo._Dst
                        && ! regUp._fixUpperEdge && ! regLo._fixUpperEdge
                        && (eUp._Dst == _event || eLo._Dst == _event) )
                    {
                        // When all else fails in CheckForIntersect(), it uses tess._event
                        // as the intersection location. To make this possible, it requires
                        // that tess._event lie between the upper and lower edges, and also
                        // that neither of these is marked fixUpperEdge (since in the worst
                        // case it might splice one of these edges into tess.event, and
                        // violate the invariant that fixable edges are the only right-going
                        // edge from their associated vertex).
                        if (CheckForIntersect(regUp))
                        {
                            // WalkDirtyRegions() was called recursively; we're done
                            return;
                        }
                    }
                    else
                    {
                        // Even though we can't use CheckForIntersect(), the Org vertices
                        // may violate the dictionary edge ordering. Check and correct this.
                        CheckForRightSplice(regUp);
                    }
                }
                if (eUp._Org == eLo._Org && eUp._Dst == eLo._Dst)
                {
                    // A degenerate loop consisting of only two edges -- delete it.
                    Geom.AddWinding(eLo, eUp);
                    DeleteRegion(regUp);
                    _mesh.Delete(eUp);
                    regUp = RegionAbove(regLo);
                }
            }
        }

        /// <summary>
        /// Purpose: connect a "right" vertex vEvent (one where all edges go left)
        /// to the unprocessed portion of the mesh.  Since there are no right-going
        /// edges, two regions (one above vEvent and one below) are being merged
        /// into one.  "regUp" is the upper of these two regions.
        /// 
        /// There are two reasons for doing this (adding a right-going edge):
        ///  - if the two regions being merged are "inside", we must add an edge
        ///    to keep them separated (the combined region would not be monotone).
        ///  - in any case, we must leave some record of vEvent in the dictionary,
        ///    so that we can merge vEvent with features that we have not seen yet.
        ///    For example, maybe there is a vertical edge which passes just to
        ///    the right of vEvent; we would like to splice vEvent into this edge.
        /// 
        /// However, we don't want to connect vEvent to just any vertex.  We don''t
        /// want the new edge to cross any other edges; otherwise we will create
        /// intersection vertices even when the input data had no self-intersections.
        /// (This is a bad thing; if the user's input data has no intersections,
        /// we don't want to generate any false intersections ourselves.)
        /// 
        /// Our eventual goal is to connect vEvent to the leftmost unprocessed
        /// vertex of the combined region (the union of regUp and regLo).
        /// But because of unseen vertices with all right-going edges, and also
        /// new vertices which may be created by edge intersections, we don''t
        /// know where that leftmost unprocessed vertex is.  In the meantime, we
        /// connect vEvent to the closest vertex of either chain, and mark the region
        /// as "fixUpperEdge".  This flag says to delete and reconnect this edge
        /// to the next processed vertex on the boundary of the combined region.
        /// Quite possibly the vertex we connected to will turn out to be the
        /// closest one, in which case we won''t need to make any changes.
        /// </summary>
        private void ConnectRightVertex(ActiveRegion regUp, MeshUtils.Edge eBottomLeft)
        {
            var eTopLeft = eBottomLeft._Onext;
            var regLo = RegionBelow(regUp);
            var eUp = regUp._eUp;
            var eLo = regLo._eUp;
            bool degenerate = false;

            if (eUp._Dst != eLo._Dst)
            {
                CheckForIntersect(regUp);
            }

            // Possible new degeneracies: upper or lower edge of regUp may pass
            // through vEvent, or may coincide with new intersection vertex
            if (Geom.VertEq(eUp._Org, _event))
            {
                _mesh.Splice(eTopLeft._Oprev, eUp);
                regUp = TopLeftRegion(regUp);
                eTopLeft = RegionBelow(regUp)._eUp;
                FinishLeftRegions(RegionBelow(regUp), regLo);
                degenerate = true;
            }
            if (Geom.VertEq(eLo._Org, _event))
            {
                _mesh.Splice(eBottomLeft, eLo._Oprev);
                eBottomLeft = FinishLeftRegions(regLo, null);
                degenerate = true;
            }
            if (degenerate)
            {
                AddRightEdges(regUp, eBottomLeft._Onext, eTopLeft, eTopLeft, true);
                return;
            }

            // Non-degenerate situation -- need to add a temporary, fixable edge.
            // Connect to the closer of eLo.Org, eUp.Org.
            MeshUtils.Edge eNew;
            if (Geom.VertLeq(eLo._Org, eUp._Org))
            {
                eNew = eLo._Oprev;
            }
            else
            {
                eNew = eUp;
            }
            eNew = _mesh.Connect(eBottomLeft._Lprev, eNew);

            // Prevent cleanup, otherwise eNew might disappear before we've even
            // had a chance to mark it as a temporary edge.
            AddRightEdges(regUp, eNew, eNew._Onext, eNew._Onext, false);
            eNew._Sym._activeRegion._fixUpperEdge = true;
            WalkDirtyRegions(regUp);
        }

        /// <summary>
        /// The event vertex lies exacty on an already-processed edge or vertex.
        /// Adding the new vertex involves splicing it into the already-processed
        /// part of the mesh.
        /// </summary>
        private void ConnectLeftDegenerate(ActiveRegion regUp, MeshUtils.Vertex vEvent)
        {
            var e = regUp._eUp;
            if (Geom.VertEq(e._Org, vEvent))
            {
                // e.Org is an unprocessed vertex - just combine them, and wait
                // for e.Org to be pulled from the queue
                // C# : in the C version, there is a flag but it was never implemented
                // the vertices are before beginning the tessellation
                throw new InvalidOperationException("Vertices should have been merged before");
            }

            if (!Geom.VertEq(e._Dst, vEvent))
            {
                // General case -- splice vEvent into edge e which passes through it
                _mesh.SplitEdge(e._Sym);
                if (regUp._fixUpperEdge)
                {
                    // This edge was fixable -- delete unused portion of original edge
                    _mesh.Delete(e._Onext);
                    regUp._fixUpperEdge = false;
                }
                _mesh.Splice(vEvent._anEdge, e);
                SweepEvent(vEvent);	// recurse
                return;
            }

            // See above
            throw new InvalidOperationException("Vertices should have been merged before");
        }

        /// <summary>
        /// Purpose: connect a "left" vertex (one where both edges go right)
        /// to the processed portion of the mesh.  Let R be the active region
        /// containing vEvent, and let U and L be the upper and lower edge
        /// chains of R.  There are two possibilities:
        /// 
        /// - the normal case: split R into two regions, by connecting vEvent to
        ///   the rightmost vertex of U or L lying to the left of the sweep line
        /// 
        /// - the degenerate case: if vEvent is close enough to U or L, we
        ///   merge vEvent into that edge chain.  The subcases are:
        ///     - merging with the rightmost vertex of U or L
        ///     - merging with the active edge of U or L
        ///     - merging with an already-processed portion of U or L
        /// </summary>
        private void ConnectLeftVertex(MeshUtils.Vertex vEvent)
        {
<<<<<<< HEAD
            var tmp = ActiveRegion.Create();
            tmp.Reset();
=======
            var tmp = MemoryArena.Get<ActiveRegion>();
>>>>>>> a959b398

            // Get a pointer to the active region containing vEvent
            tmp._eUp = vEvent._anEdge._Sym;
            var regUp = _dict.Find(tmp).Key;
            var regLo = RegionBelow(regUp);
            if (regLo == null)
            {
                // This may happen if the input polygon is coplanar.
                return;
            }
            var eUp = regUp._eUp;
            var eLo = regLo._eUp;

            // Try merging with U or L first
            if (Geom.EdgeSign(eUp._Dst, vEvent, eUp._Org) == 0.0f)
            {
                ConnectLeftDegenerate(regUp, vEvent);
                return;
            }

            // Connect vEvent to rightmost processed vertex of either chain.
            // e._Dst is the vertex that we will connect to vEvent.
            var reg = Geom.VertLeq(eLo._Dst, eUp._Dst) ? regUp : regLo;

            if (regUp._inside || reg._fixUpperEdge)
            {
                MeshUtils.Edge eNew;
                if (reg == regUp)
                {
                    eNew = _mesh.Connect(vEvent._anEdge._Sym, eUp._Lnext);
                }
                else
                {
                    eNew = _mesh.Connect(eLo._Dnext, vEvent._anEdge)._Sym;
                }
                if (reg._fixUpperEdge)
                {
                    FixUpperEdge(reg, eNew);
                }
                else
                {
                    ComputeWinding(AddRegionBelow(regUp, eNew));
                }
                SweepEvent(vEvent);
            }
            else
            {
                // The new vertex is in a region which does not belong to the polygon.
                // We don't need to connect this vertex to the rest of the mesh.
                AddRightEdges(regUp, vEvent._anEdge, vEvent._anEdge, null, true);
            }
        }

        /// <summary>
        /// Does everything necessary when the sweep line crosses a vertex.
        /// Updates the mesh and the edge dictionary.
        /// </summary>
        private void SweepEvent(MeshUtils.Vertex vEvent)
        {
            _event = vEvent;

            // Check if this vertex is the right endpoint of an edge that is
            // already in the dictionary. In this case we don't need to waste
            // time searching for the location to insert new edges.
            var e = vEvent._anEdge;
            while (e._activeRegion == null)
            {
                e = e._Onext;
                if (e == vEvent._anEdge)
                {
                    // All edges go right -- not incident to any processed edges
                    ConnectLeftVertex(vEvent);
                    return;
                }
            }

            // Processing consists of two phases: first we "finish" all the
            // active regions where both the upper and lower edges terminate
            // at vEvent (ie. vEvent is closing off these regions).
            // We mark these faces "inside" or "outside" the polygon according
            // to their winding number, and delete the edges from the dictionary.
            // This takes care of all the left-going edges from vEvent.
            var regUp = TopLeftRegion(e._activeRegion);
            var reg = RegionBelow(regUp);
            var eTopLeft = reg._eUp;
            var eBottomLeft = FinishLeftRegions(reg, null);

            // Next we process all the right-going edges from vEvent. This
            // involves adding the edges to the dictionary, and creating the
            // associated "active regions" which record information about the
            // regions between adjacent dictionary edges.
            if (eBottomLeft._Onext == eTopLeft)
            {
                // No right-going edges -- add a temporary "fixable" edge
                ConnectRightVertex(regUp, eBottomLeft);
            }
            else
            {
                AddRightEdges(regUp, eBottomLeft._Onext, eTopLeft, eTopLeft, true);
            }
        }

        /// <summary>
        /// Make the sentinel coordinates big enough that they will never be
        /// merged with real input features.
        /// 
        /// We add two sentinel edges above and below all other edges,
        /// to avoid special cases at the top and bottom.
        /// </summary>
        private void AddSentinel(Real smin, Real smax, Real t)
        {
            var e = _mesh.MakeEdge();
            e._Org._s = smax;
            e._Org._t = t;
            e._Dst._s = smin;
            e._Dst._t = t;
            _event = e._Dst; // initialize it

<<<<<<< HEAD
            var reg = ActiveRegion.Create();
            reg.Reset();
=======
            var reg = MemoryArena.Get<ActiveRegion>();
>>>>>>> a959b398
            reg._eUp = e;
            reg._windingNumber = 0;
            reg._inside = false;
            reg._fixUpperEdge = false;
            reg._sentinel = true;
            reg._dirty = false;
            reg._nodeUp = _dict.Insert(reg);
        }
        
        /// <summary>
        /// We maintain an ordering of edge intersections with the sweep line.
        /// This order is maintained in a dynamic dictionary.
        /// </summary>
        private void InitEdgeDict()
<<<<<<< HEAD
        {
=======
        { 
>>>>>>> a959b398
            if(_dict == null)
                _dict = new Dict<ActiveRegion>(EdgeLeq);
            else
                _dict.Reset();

            AddSentinel(-SentinelCoord, SentinelCoord, -SentinelCoord);
            AddSentinel(-SentinelCoord, SentinelCoord, +SentinelCoord);
        }

        private void DoneEdgeDict()
        {
            int fixedEdges = 0;

            ActiveRegion reg;
            while ((reg = _dict.Min().Key) != null)
            {
                // At the end of all processing, the dictionary should contain
                // only the two sentinel edges, plus at most one "fixable" edge
                // created by ConnectRightVertex().
                if (!reg._sentinel)
                {
                    Debug.Assert(reg._fixUpperEdge);
                    Debug.Assert(++fixedEdges == 1);
                }
                Debug.Assert(reg._windingNumber == 0);
                DeleteRegion(reg);
            }
<<<<<<< HEAD

            // _dict = null;
=======
>>>>>>> a959b398
        }

        /// <summary>
        /// Remove zero-length edges, and contours with fewer than 3 vertices.
        /// </summary>
        private void RemoveDegenerateEdges()
        {
            MeshUtils.Edge eHead = _mesh._eHead, e, eNext, eLnext;

            for (e = eHead._next; e != eHead; e = eNext)
            {
                eNext = e._next;
                eLnext = e._Lnext;

                if (Geom.VertEq(e._Org, e._Dst) && e._Lnext._Lnext != e)
                {
                    // Zero-length edge, contour has at least 3 edges

                    SpliceMergeVertices(eLnext, e);	// deletes e.Org
                    _mesh.Delete(e); // e is a self-loop
                    e = eLnext;
                    eLnext = e._Lnext;
                }
                if (eLnext._Lnext == e)
                {
                    // Degenerate contour (one or two edges)

                    if (eLnext != e)
                    {
                        if (eLnext == eNext || eLnext == eNext._Sym)
                        {
                            eNext = eNext._next;
                        }
                        _mesh.Delete(eLnext);
                    }
                    if (e == eNext || e == eNext._Sym)
                    {
                        eNext = eNext._next;
                    }
                    _mesh.Delete(e);
                }
            }
        }

        /// <summary>
        /// Insert all vertices into the priority queue which determines the
        /// order in which vertices cross the sweep line.
        /// </summary>
        private void InitPriorityQ()
        {
            MeshUtils.Vertex vHead = _mesh._vHead, v;
            int vertexCount = 0;

            for (v = vHead._next; v != vHead; v = v._next)
            {
                vertexCount++;
            }
            // Make sure there is enough space for sentinels.
            vertexCount += 8;
<<<<<<< HEAD
            
=======
    
>>>>>>> a959b398
            if(_pq == null)
                _pq = new PriorityQueue<MeshUtils.Vertex>(vertexCount, Geom.VertLeq);
            else
                _pq.Reset(vertexCount, Geom.VertLeq);
<<<<<<< HEAD
            
=======

>>>>>>> a959b398
            vHead = _mesh._vHead;
            for( v = vHead._next; v != vHead; v = v._next ) {
                v._pqHandle = _pq.Insert(v);
                if (v._pqHandle._handle == PQHandle.Invalid)
                {
                    throw new InvalidOperationException("PQHandle should not be invalid");
                }
            }
            _pq.Init();
        }

<<<<<<< HEAD
        private void DonePriorityQ()
        {
            // _pq = null;
        }

=======
>>>>>>> a959b398
        /// <summary>
        /// Delete any degenerate faces with only two edges.  WalkDirtyRegions()
        /// will catch almost all of these, but it won't catch degenerate faces
        /// produced by splice operations on already-processed edges.
        /// The two places this can happen are in FinishLeftRegions(), when
        /// we splice in a "temporary" edge produced by ConnectRightVertex(),
        /// and in CheckForLeftSplice(), where we splice already-processed
        /// edges to ensure that our dictionary invariants are not violated
        /// by numerical errors.
        /// 
        /// In both these cases it is *very* dangerous to delete the offending
        /// edge at the time, since one of the routines further up the stack
        /// will sometimes be keeping a pointer to that edge.
        /// </summary>
        private void RemoveDegenerateFaces()
        {
            MeshUtils.Face f, fNext;
            MeshUtils.Edge e;

            for (f = _mesh._fHead._next; f != _mesh._fHead; f = fNext)
            {
                fNext = f._next;
                e = f._anEdge;
                Debug.Assert(e._Lnext != e);

                if (e._Lnext._Lnext == e)
                {
                    // A face with only two edges
                    Geom.AddWinding(e._Onext, e);
                    _mesh.Delete(e);
                }
            }
        }

        /// <summary>
        /// ComputeInterior computes the planar arrangement specified
        /// by the given contours, and further subdivides this arrangement
        /// into regions.  Each region is marked "inside" if it belongs
        /// to the polygon, according to the rule given by windingRule.
        /// Each interior region is guaranteed to be monotone.
        /// </summary>
        protected void ComputeInterior()
        {
            // Each vertex defines an event for our sweep line. Start by inserting
            // all the vertices in a priority queue. Events are processed in
            // lexicographic order, ie.
            // 
            // e1 < e2  iff  e1.x < e2.x || (e1.x == e2.x && e1.y < e2.y)
            RemoveDegenerateEdges();
            InitPriorityQ();
            RemoveDegenerateFaces();
            InitEdgeDict();

            MeshUtils.Vertex v, vNext;
            while ((v = _pq.ExtractMin()) != null)
            {
                 while (true)
                 {
                    vNext = _pq.Minimum();
                    if (vNext == null || !Geom.VertEq(vNext, v))
                    {
                        break;
                    }

                    // Merge together all vertices at exactly the same location.
                    // This is more efficient than processing them one at a time,
                    // simplifies the code (see ConnectLeftDegenerate), and is also
                    // important for correct handling of certain degenerate cases.
                    // For example, suppose there are two identical edges A and B
                    // that belong to different contours (so without this code they would
                    // be processed by separate sweep events). Suppose another edge C
                    // crosses A and B from above. When A is processed, we split it
                    // at its intersection point with C. However this also splits C,
                    // so when we insert B we may compute a slightly different
                    // intersection point. This might leave two edges with a small
                    // gap between them. This kind of error is especially obvious
                    // when using boundary extraction (BoundaryOnly).
                    vNext = _pq.ExtractMin();
                    SpliceMergeVertices(v._anEdge, vNext._anEdge);
                }
                SweepEvent(v);
            }

            DoneEdgeDict();

            RemoveDegenerateFaces();
            _mesh.Check();
        }
    }
}

} <|MERGE_RESOLUTION|>--- conflicted
+++ resolved
@@ -42,13 +42,8 @@
 {
     internal partial class Tess
     {
-<<<<<<< HEAD
-        internal class ActiveRegion : MeshUtils.Pooled<ActiveRegion>
-=======
         internal class ActiveRegion : Poolable
->>>>>>> a959b398
-        {
-            public ActiveRegion() {}
+        {
             internal MeshUtils.Edge _eUp;
             internal Dict<ActiveRegion>.Node _nodeUp;
             internal int _windingNumber;
@@ -181,12 +176,7 @@
         /// </summary>
         private ActiveRegion AddRegionBelow(ActiveRegion regAbove, MeshUtils.Edge eNewUp)
         {
-<<<<<<< HEAD
-            var regNew = ActiveRegion.Create();
-            regNew.Free();
-=======
             var regNew = MemoryArena.Get<ActiveRegion>();
->>>>>>> a959b398
 
             regNew._eUp = eNewUp;
             regNew._nodeUp = _dict.InsertBefore(regAbove._nodeUp, regNew);
@@ -305,10 +295,7 @@
                 eTopLeft = RegionBelow(regUp)._eUp._Rprev;
             }
 
-            ActiveRegion regPrev = regUp;
-            ActiveRegion reg = ActiveRegion.Create();
-            reg.Free();
-            // ActiveRegion regPrev = regUp, reg;
+            ActiveRegion regPrev = regUp, reg;
             var ePrev = eTopLeft;
             while (true)
             {
@@ -928,12 +915,7 @@
         /// </summary>
         private void ConnectLeftVertex(MeshUtils.Vertex vEvent)
         {
-<<<<<<< HEAD
-            var tmp = ActiveRegion.Create();
-            tmp.Reset();
-=======
             var tmp = MemoryArena.Get<ActiveRegion>();
->>>>>>> a959b398
 
             // Get a pointer to the active region containing vEvent
             tmp._eUp = vEvent._anEdge._Sym;
@@ -1052,12 +1034,7 @@
             e._Dst._t = t;
             _event = e._Dst; // initialize it
 
-<<<<<<< HEAD
-            var reg = ActiveRegion.Create();
-            reg.Reset();
-=======
             var reg = MemoryArena.Get<ActiveRegion>();
->>>>>>> a959b398
             reg._eUp = e;
             reg._windingNumber = 0;
             reg._inside = false;
@@ -1066,17 +1043,13 @@
             reg._dirty = false;
             reg._nodeUp = _dict.Insert(reg);
         }
-        
+
         /// <summary>
         /// We maintain an ordering of edge intersections with the sweep line.
         /// This order is maintained in a dynamic dictionary.
         /// </summary>
         private void InitEdgeDict()
-<<<<<<< HEAD
-        {
-=======
         { 
->>>>>>> a959b398
             if(_dict == null)
                 _dict = new Dict<ActiveRegion>(EdgeLeq);
             else
@@ -1104,11 +1077,6 @@
                 Debug.Assert(reg._windingNumber == 0);
                 DeleteRegion(reg);
             }
-<<<<<<< HEAD
-
-            // _dict = null;
-=======
->>>>>>> a959b398
         }
 
         /// <summary>
@@ -1168,20 +1136,12 @@
             }
             // Make sure there is enough space for sentinels.
             vertexCount += 8;
-<<<<<<< HEAD
-            
-=======
     
->>>>>>> a959b398
             if(_pq == null)
                 _pq = new PriorityQueue<MeshUtils.Vertex>(vertexCount, Geom.VertLeq);
             else
                 _pq.Reset(vertexCount, Geom.VertLeq);
-<<<<<<< HEAD
-            
-=======
-
->>>>>>> a959b398
+
             vHead = _mesh._vHead;
             for( v = vHead._next; v != vHead; v = v._next ) {
                 v._pqHandle = _pq.Insert(v);
@@ -1193,14 +1153,6 @@
             _pq.Init();
         }
 
-<<<<<<< HEAD
-        private void DonePriorityQ()
-        {
-            // _pq = null;
-        }
-
-=======
->>>>>>> a959b398
         /// <summary>
         /// Delete any degenerate faces with only two edges.  WalkDirtyRegions()
         /// will catch almost all of these, but it won't catch degenerate faces
