--- conflicted
+++ resolved
@@ -33,10 +33,7 @@
 
 using System;
 using System.Buffers;
-<<<<<<< HEAD
-=======
 using System.Collections.Generic;
->>>>>>> a959b398
 using System.Diagnostics;
 
 namespace Prowl.Quill.External
@@ -54,25 +51,17 @@
     {
         public delegate bool LessOrEqual(TValue lhs, TValue rhs);
 
-        protected class HandleElem : MeshUtils.Pooled<HandleElem>
+        protected class HandleElem
         {
             internal TValue _key;
             internal int _node;
-<<<<<<< HEAD
-            public override void Reset()
-            {
-                // throw new NotImplementedException();
+            private static Stack<HandleElem> _pool = new Stack<HandleElem>();
+
+            private void Reset()
+            {
                 _key = null;
                 _node = 0;
             }
-=======
-            private static Stack<HandleElem> _pool = new Stack<HandleElem>();
-
-            private void Reset()
-            {
-                _key = null;
-                _node = 0;
-            }
             
             public static HandleElem Get()
             {
@@ -89,7 +78,6 @@
                 element.Reset();
                 _pool.Push(element);
             }
->>>>>>> a959b398
         }
 
         private LessOrEqual _leq;
@@ -107,7 +95,6 @@
 
             _nodes = ArrayPool<int>.Shared.Rent(initialSize + 1);
             _handles = ArrayPool<HandleElem>.Shared.Rent(initialSize + 1);
-<<<<<<< HEAD
 
             _size = 0;
             _max = initialSize;
@@ -115,36 +102,6 @@
             _initialized = false;
 
             _nodes[1] = 1;
-            var handle = HandleElem.Create();
-            handle.Free();
-            _handles[1] = handle;
-        }
-
-        public void ResetHeap(int initialSize, LessOrEqual leq)
-        {
-            _leq = leq;
-            if(_nodes != null) ArrayPool<int>.Shared.Return(_nodes, true);
-            _nodes = ArrayPool<int>.Shared.Rent(initialSize + 1);
-            
-            if(_handles != null) ArrayPool<HandleElem>.Shared.Return(_handles, true);
-            // _handles = new HandleElem[initialSize + 1];
-            _handles = ArrayPool<HandleElem>.Shared.Rent(initialSize + 1);
-=======
->>>>>>> a959b398
-
-            _size = 0;
-            _max = initialSize;
-            _freeList = 0;
-            _initialized = false;
-
-            
-            HandleElem.ResetPool();
-            _nodes[1] = 1;
-<<<<<<< HEAD
-            var handle = HandleElem.Create();
-            handle.Free();
-            _handles[1] = handle;
-=======
             _handles[1] = HandleElem.Get();
         }
 
@@ -175,7 +132,6 @@
             
             _nodes[1] = 1;
             _handles[1] = HandleElem.Get();
->>>>>>> a959b398
         }
 
         private void FloatDown(int curr)
@@ -263,10 +219,7 @@
             _nodes[curr] = free;
             if (_handles[free] == null)
             {
-                var handle = HandleElem.Create();
-                handle._key = value;
-                handle._node = curr;
-                _handles[free] = handle;
+                _handles[free] = new HandleElem { _key = value, _node = curr };
             }
             else
             {
