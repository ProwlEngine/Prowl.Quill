﻿/*
** SGI FREE SOFTWARE LICENSE B (Version 2.0, Sept. 18, 2008) 
** Copyright (C) 2011 Silicon Graphics, Inc.
** All Rights Reserved.
**
** Permission is hereby granted, free of charge, to any person obtaining a copy
** of this software and associated documentation files (the "Software"), to deal
** in the Software without restriction, including without limitation the rights
** to use, copy, modify, merge, publish, distribute, sublicense, and/or sell copies
** of the Software, and to permit persons to whom the Software is furnished to do so,
** subject to the following conditions:
** 
** The above copyright notice including the dates of first publication and either this
** permission notice or a reference to http://oss.sgi.com/projects/FreeB/ shall be
** included in all copies or substantial portions of the Software. 
**
** THE SOFTWARE IS PROVIDED "AS IS", WITHOUT WARRANTY OF ANY KIND, EXPRESS OR IMPLIED,
** INCLUDING BUT NOT LIMITED TO THE WARRANTIES OF MERCHANTABILITY, FITNESS FOR A
** PARTICULAR PURPOSE AND NONINFRINGEMENT. IN NO EVENT SHALL SILICON GRAPHICS, INC.
** BE LIABLE FOR ANY CLAIM, DAMAGES OR OTHER LIABILITY, WHETHER IN AN ACTION OF CONTRACT,
** TORT OR OTHERWISE, ARISING FROM, OUT OF OR IN CONNECTION WITH THE SOFTWARE OR THE USE
** OR OTHER DEALINGS IN THE SOFTWARE.
** 
** Except as contained in this notice, the name of Silicon Graphics, Inc. shall not
** be used in advertising or otherwise to promote the sale, use or other dealings in
** this Software without prior written authorization from Silicon Graphics, Inc.
*/
/*
** Original Author: Eric Veach, July 1994.
** libtess2: Mikko Mononen, http://code.google.com/p/libtess2/.
** LibTessDotNet: Remi Gillig, https://github.com/speps/LibTessDotNet
*/

using System;
using System.Diagnostics;

namespace Prowl.Quill.External
{

namespace LibTessDotNet
{
    internal class Mesh : Poolable
    {
        internal MeshUtils.Vertex _vHead;
        internal MeshUtils.Face _fHead;
        internal MeshUtils.Edge _eHead, _eHeadSym;
        public Mesh()
        {
            Reset();
        }

        public override void Reset()
        {
            var v = _vHead = MemoryArena.Get<MeshUtils.Vertex>();
            var f = _fHead = MemoryArena.Get<MeshUtils.Face>();

            var pair = MeshUtils.EdgePair.Create();
            var e = _eHead = pair._e;
            var eSym = _eHeadSym = pair._eSym;

            v._next = v._prev = v;
            v._anEdge = null;

            f._next = f._prev = f;
            f._anEdge = null;
            f._trail = null;
            f._marked = false;
            f._inside = false;

            e._next = e;
            e._Sym = eSym;
            e._Onext = null;
            e._Lnext = null;
            e._Org = null;
            e._Lface = null;
            e._winding = 0;
            e._activeRegion = null;

            eSym._next = eSym;
            eSym._Sym = e;
            eSym._Onext = null;
            eSym._Lnext = null;
            eSym._Org = null;
            eSym._Lface = null;
            eSym._winding = 0;
            eSym._activeRegion = null;
        }

<<<<<<< HEAD
        public override void Reset()
        {
            for (MeshUtils.Face face = _fHead._next, fNext = _fHead; face != _fHead; face = fNext)
            {
                face.Free();
                fNext = face._next;
            }
            for (MeshUtils.Vertex vertex = _vHead._next, vNext = _vHead; vertex != _vHead; vertex = vNext)
            {
                vertex.Free();
                vNext = vertex._next;
            }
            for (MeshUtils.Edge edge = _eHead._next, eNext = _eHead; edge != _eHead; edge = eNext)
            {
                edge.Free();
                eNext = edge._next;
            }
            
            var v = _vHead = MeshUtils.Vertex.Create();
            var f = _fHead = MeshUtils.Face.Create();
            var pair = MeshUtils.EdgePair.Create();
            
            var e = _eHead = pair._e;
            var eSym = _eHeadSym = pair._eSym;

            v._next = v._prev = v;
            v._anEdge = null;

            f._next = f._prev = f;
            f._anEdge = null;
            f._trail = null;
            f._marked = false;
            f._inside = false;

            e._next = e;
            e._Sym = eSym;
            e._Onext = null;
            e._Lnext = null;
            e._Org = null;
            e._Lface = null;
            e._winding = 0;
            e._activeRegion = null;

            eSym._next = eSym;
            eSym._Sym = e;
            eSym._Onext = null;
            eSym._Lnext = null;
            eSym._Org = null;
            eSym._Lface = null;
            eSym._winding = 0;
            eSym._activeRegion = null;
        }

        public override void OnFree()
        {

=======
        public override void OnFree()
        {
            // for (MeshUtils.Face f = _fHead._next, fNext = _fHead; f != _fHead; f = fNext)
            // {
            //     fNext = f._next;
            //     f.Free();
            // }
            // _fHead.Free();
            // for (MeshUtils.Vertex v = _vHead._next, vNext = _vHead; v != _vHead; v = vNext)
            // {
            //     vNext = v._next;
            //     v.Free();
            // }
            // _vHead.Free();
            // for (MeshUtils.Edge e = _eHead._next, eNext = _eHead; e != _eHead; e = eNext)
            // {
            //     eNext = e._next;
            //     e.Free();
            // }
            // for (MeshUtils.Edge e = _eHeadSym._next, eNext = _eHeadSym; e != _eHeadSym; e = eNext)
            // {
            //     eNext = e._next;
            //     e.Free();
            // }
            // _eHeadSym.Free();
            // _eHead.Free();
>>>>>>> a959b398
        }

        /// <summary>
        /// Creates one edge, two vertices and a loop (face).
        /// The loop consists of the two new half-edges.
        /// </summary>
        public MeshUtils.Edge MakeEdge()
        {
            var e = MeshUtils.MakeEdge(_eHead);

            MeshUtils.MakeVertex(e, _vHead);
            MeshUtils.MakeVertex(e._Sym, _vHead);
            MeshUtils.MakeFace(e, _fHead);

            return e;
        }

        /// <summary>
        /// Splice is the basic operation for changing the
        /// mesh connectivity and topology.  It changes the mesh so that
        ///     eOrg->Onext = OLD( eDst->Onext )
        ///     eDst->Onext = OLD( eOrg->Onext )
        /// where OLD(...) means the value before the meshSplice operation.
        /// 
        /// This can have two effects on the vertex structure:
        ///  - if eOrg->Org != eDst->Org, the two vertices are merged together
        ///  - if eOrg->Org == eDst->Org, the origin is split into two vertices
        /// In both cases, eDst->Org is changed and eOrg->Org is untouched.
        /// 
        /// Similarly (and independently) for the face structure,
        ///  - if eOrg->Lface == eDst->Lface, one loop is split into two
        ///  - if eOrg->Lface != eDst->Lface, two distinct loops are joined into one
        /// In both cases, eDst->Lface is changed and eOrg->Lface is unaffected.
        /// 
        /// Some special cases:
        /// If eDst == eOrg, the operation has no effect.
        /// If eDst == eOrg->Lnext, the new face will have a single edge.
        /// If eDst == eOrg->Lprev, the old face will have a single edge.
        /// If eDst == eOrg->Onext, the new vertex will have a single edge.
        /// If eDst == eOrg->Oprev, the old vertex will have a single edge.
        /// </summary>
        public void Splice(MeshUtils.Edge eOrg, MeshUtils.Edge eDst)
        {
            if (eOrg == eDst)
            {
                return;
            }

            bool joiningVertices = false;
            if (eDst._Org != eOrg._Org)
            {
                // We are merging two disjoint vertices -- destroy eDst->Org
                joiningVertices = true;
                MeshUtils.KillVertex(eDst._Org, eOrg._Org);
            }
            bool joiningLoops = false;
            if (eDst._Lface != eOrg._Lface)
            {
                // We are connecting two disjoint loops -- destroy eDst->Lface
                joiningLoops = true;
                MeshUtils.KillFace(eDst._Lface, eOrg._Lface);
            }

            // Change the edge structure
            MeshUtils.Splice(eDst, eOrg);

            if (!joiningVertices)
            {
                // We split one vertex into two -- the new vertex is eDst->Org.
                // Make sure the old vertex points to a valid half-edge.
                MeshUtils.MakeVertex(eDst, eOrg._Org);
                eOrg._Org._anEdge = eOrg;
            }
            if (!joiningLoops)
            {
                // We split one loop into two -- the new loop is eDst->Lface.
                // Make sure the old face points to a valid half-edge.
                MeshUtils.MakeFace(eDst, eOrg._Lface);
                eOrg._Lface._anEdge = eOrg;
            }
        }

        /// <summary>
        /// Removes the edge eDel. There are several cases:
        /// if (eDel->Lface != eDel->Rface), we join two loops into one; the loop
        /// eDel->Lface is deleted. Otherwise, we are splitting one loop into two;
        /// the newly created loop will contain eDel->Dst. If the deletion of eDel
        /// would create isolated vertices, those are deleted as well.
        /// </summary>
        public void Delete(MeshUtils.Edge eDel)
        {
            var eDelSym = eDel._Sym;

            // First step: disconnect the origin vertex eDel->Org.  We make all
            // changes to get a consistent mesh in this "intermediate" state.

            bool joiningLoops = false;
            if (eDel._Lface != eDel._Rface)
            {
                // We are joining two loops into one -- remove the left face
                joiningLoops = true;
                MeshUtils.KillFace(eDel._Lface, eDel._Rface);
            }

            if (eDel._Onext == eDel)
            {
                MeshUtils.KillVertex(eDel._Org, null);
            }
            else
            {
                // Make sure that eDel->Org and eDel->Rface point to valid half-edges
                eDel._Rface._anEdge = eDel._Oprev;
                eDel._Org._anEdge = eDel._Onext;

                MeshUtils.Splice(eDel, eDel._Oprev);

                if (!joiningLoops)
                {
                    // We are splitting one loop into two -- create a new loop for eDel.
                    MeshUtils.MakeFace(eDel, eDel._Lface);
                }
            }

            // Claim: the mesh is now in a consistent state, except that eDel->Org
            // may have been deleted.  Now we disconnect eDel->Dst.

            if (eDelSym._Onext == eDelSym)
            {
                MeshUtils.KillVertex(eDelSym._Org, null);
                MeshUtils.KillFace(eDelSym._Lface, null);
            }
            else
            {
                // Make sure that eDel->Dst and eDel->Lface point to valid half-edges
                eDel._Lface._anEdge = eDelSym._Oprev;
                eDelSym._Org._anEdge = eDelSym._Onext;
                MeshUtils.Splice(eDelSym, eDelSym._Oprev);
            }

            // Any isolated vertices or faces have already been freed.
            MeshUtils.KillEdge(eDel);
        }

        /// <summary>
        /// Creates a new edge such that eNew == eOrg.Lnext and eNew.Dst is a newly created vertex.
        /// eOrg and eNew will have the same left face.
        /// </summary>
        public MeshUtils.Edge AddEdgeVertex(MeshUtils.Edge eOrg)
        {
            var eNew = MeshUtils.MakeEdge(eOrg);
            var eNewSym = eNew._Sym;

            // Connect the new edge appropriately
            MeshUtils.Splice(eNew, eOrg._Lnext);

            // Set vertex and face information
            eNew._Org = eOrg._Dst;
            MeshUtils.MakeVertex(eNewSym, eNew._Org);
            eNew._Lface = eNewSym._Lface = eOrg._Lface;

            return eNew;
        }

        /// <summary>
        /// Splits eOrg into two edges eOrg and eNew such that eNew == eOrg.Lnext.
        /// The new vertex is eOrg.Dst == eNew.Org.
        /// eOrg and eNew will have the same left face.
        /// </summary>
        public MeshUtils.Edge SplitEdge(MeshUtils.Edge eOrg)
        {
            var eTmp = AddEdgeVertex(eOrg);
            var eNew = eTmp._Sym;

            // Disconnect eOrg from eOrg->Dst and connect it to eNew->Org
            MeshUtils.Splice(eOrg._Sym, eOrg._Sym._Oprev);
            MeshUtils.Splice(eOrg._Sym, eNew);

            // Set the vertex and face information
            eOrg._Dst = eNew._Org;
            eNew._Dst._anEdge = eNew._Sym; // may have pointed to eOrg->Sym
            eNew._Rface = eOrg._Rface;
            eNew._winding = eOrg._winding; // copy old winding information
            eNew._Sym._winding = eOrg._Sym._winding;

            return eNew;
        }

        /// <summary>
        /// Creates a new edge from eOrg->Dst to eDst->Org, and returns the corresponding half-edge eNew.
        /// If eOrg->Lface == eDst->Lface, this splits one loop into two,
        /// and the newly created loop is eNew->Lface.  Otherwise, two disjoint
        /// loops are merged into one, and the loop eDst->Lface is destroyed.
        /// 
        /// If (eOrg == eDst), the new face will have only two edges.
        /// If (eOrg->Lnext == eDst), the old face is reduced to a single edge.
        /// If (eOrg->Lnext->Lnext == eDst), the old face is reduced to two edges.
        /// </summary>
        public MeshUtils.Edge Connect(MeshUtils.Edge eOrg, MeshUtils.Edge eDst)
        {
            var eNew = MeshUtils.MakeEdge(eOrg);
            var eNewSym = eNew._Sym;

            bool joiningLoops = false;
            if (eDst._Lface != eOrg._Lface)
            {
                // We are connecting two disjoint loops -- destroy eDst->Lface
                joiningLoops = true;
                MeshUtils.KillFace(eDst._Lface, eOrg._Lface);
            }

            // Connect the new edge appropriately
            MeshUtils.Splice(eNew, eOrg._Lnext);
            MeshUtils.Splice(eNewSym, eDst);

            // Set the vertex and face information
            eNew._Org = eOrg._Dst;
            eNewSym._Org = eDst._Org;
            eNew._Lface = eNewSym._Lface = eOrg._Lface;

            // Make sure the old face points to a valid half-edge
            eOrg._Lface._anEdge = eNewSym;

            if (!joiningLoops)
            {
                MeshUtils.MakeFace(eNew, eOrg._Lface);
            }

            return eNew;
        }

        /// <summary>
        /// Destroys a face and removes it from the global face list. All edges of
        /// fZap will have a NULL pointer as their left face. Any edges which
        /// also have a NULL pointer as their right face are deleted entirely
        /// (along with any isolated vertices this produces).
        /// An entire mesh can be deleted by zapping its faces, one at a time,
        /// in any order. Zapped faces cannot be used in further mesh operations!
        /// </summary>
        public void ZapFace(MeshUtils.Face fZap)
        {
            var eStart = fZap._anEdge;

            // walk around face, deleting edges whose right face is also NULL
            var eNext = eStart._Lnext;
            MeshUtils.Edge e, eSym;
            do {
                e = eNext;
                eNext = e._Lnext;

                e._Lface = null;
                if (e._Rface == null)
                {
                    // delete the edge -- see TESSmeshDelete above

                    if (e._Onext == e)
                    {
                        MeshUtils.KillVertex(e._Org, null);
                    }
                    else
                    {
                        // Make sure that e._Org points to a valid half-edge
                        e._Org._anEdge = e._Onext;
                        MeshUtils.Splice(e, e._Oprev);
                    }
                    eSym = e._Sym;
                    if (eSym._Onext == eSym)
                    {
                        MeshUtils.KillVertex(eSym._Org, null);
                    }
                    else
                    {
                        // Make sure that eSym._Org points to a valid half-edge
                        eSym._Org._anEdge = eSym._Onext;
                        MeshUtils.Splice(eSym, eSym._Oprev);
                    }
                    MeshUtils.KillEdge(e);
                }
            } while (e != eStart);

            /* delete from circular doubly-linked list */
            var fPrev = fZap._prev;
            var fNext = fZap._next;
            fNext._prev = fPrev;
            fPrev._next = fNext;

            // fZap.Free();
        }

        public void MergeConvexFaces(int maxVertsPerFace)
        {
            for (var f = _fHead._next; f != _fHead; f = f._next)
            {
                // Skip faces which are outside the result
                if (!f._inside)
                {
                    continue;
                }

                var eCur = f._anEdge;
                var vStart = eCur._Org;

                while (true)
                {
                    var eNext = eCur._Lnext;
                    var eSym = eCur._Sym;

                    if (eSym != null && eSym._Lface != null && eSym._Lface._inside)
                    {
                        // Try to merge the neighbour faces if the resulting polygons
                        // does not exceed maximum number of vertices.
                        int curNv = f.VertsCount;
                        int symNv = eSym._Lface.VertsCount;
                        if ((curNv + symNv - 2) <= maxVertsPerFace)
                        {
                            // Merge if the resulting poly is convex.
                            if (Geom.VertCCW(eCur._Lprev._Org, eCur._Org, eSym._Lnext._Lnext._Org) &&
                                Geom.VertCCW(eSym._Lprev._Org, eSym._Org, eCur._Lnext._Lnext._Org))
                            {
                                eNext = eSym._Lnext;
                                Delete(eSym);
                                eCur = null;
                            }
                        }
                    }

                    if (eCur != null && eCur._Lnext._Org == vStart)
                        break;

                    // Continue to next edge.
                    eCur = eNext;
                }
            }
        }

        [Conditional("DEBUG")]
        public void Check()
        {
            MeshUtils.Edge e;

            MeshUtils.Face fPrev = _fHead, f;
            for (fPrev = _fHead; (f = fPrev._next) != _fHead; fPrev = f)
            {
                e = f._anEdge;
                do {
                    Debug.Assert(e._Sym != e);
                    Debug.Assert(e._Sym._Sym == e);
                    Debug.Assert(e._Lnext._Onext._Sym == e);
                    Debug.Assert(e._Onext._Sym._Lnext == e);
                    Debug.Assert(e._Lface == f);
                    e = e._Lnext;
                } while (e != f._anEdge);
            }
            Debug.Assert(f._prev == fPrev && f._anEdge == null);

            MeshUtils.Vertex vPrev = _vHead, v;
            for (vPrev = _vHead; (v = vPrev._next) != _vHead; vPrev = v)
            {
                Debug.Assert(v._prev == vPrev);
                e = v._anEdge;
                do
                {
                    Debug.Assert(e._Sym != e);
                    Debug.Assert(e._Sym._Sym == e);
                    Debug.Assert(e._Lnext._Onext._Sym == e);
                    Debug.Assert(e._Onext._Sym._Lnext == e);
                    Debug.Assert(e._Org == v);
                    e = e._Onext;
                } while (e != v._anEdge);
            }
            Debug.Assert(v._prev == vPrev && v._anEdge == null);

            MeshUtils.Edge ePrev = _eHead;
            for (ePrev = _eHead; (e = ePrev._next) != _eHead; ePrev = e)
            {
                Debug.Assert(e._Sym._next == ePrev._Sym);
                Debug.Assert(e._Sym != e);
                Debug.Assert(e._Sym._Sym == e);
                Debug.Assert(e._Org != null);
                Debug.Assert(e._Dst != null);
                Debug.Assert(e._Lnext._Onext._Sym == e);
                Debug.Assert(e._Onext._Sym._Lnext == e);
            }
            Debug.Assert(e._Sym._next == ePrev._Sym
                && e._Sym == _eHeadSym
                && e._Sym._Sym == e
                && e._Org == null && e._Dst == null
                && e._Lface == null && e._Rface == null);
        }
    }
}

} <|MERGE_RESOLUTION|>--- conflicted
+++ resolved
@@ -44,6 +44,7 @@
         internal MeshUtils.Vertex _vHead;
         internal MeshUtils.Face _fHead;
         internal MeshUtils.Edge _eHead, _eHeadSym;
+
         public Mesh()
         {
             Reset();
@@ -86,64 +87,6 @@
             eSym._activeRegion = null;
         }
 
-<<<<<<< HEAD
-        public override void Reset()
-        {
-            for (MeshUtils.Face face = _fHead._next, fNext = _fHead; face != _fHead; face = fNext)
-            {
-                face.Free();
-                fNext = face._next;
-            }
-            for (MeshUtils.Vertex vertex = _vHead._next, vNext = _vHead; vertex != _vHead; vertex = vNext)
-            {
-                vertex.Free();
-                vNext = vertex._next;
-            }
-            for (MeshUtils.Edge edge = _eHead._next, eNext = _eHead; edge != _eHead; edge = eNext)
-            {
-                edge.Free();
-                eNext = edge._next;
-            }
-            
-            var v = _vHead = MeshUtils.Vertex.Create();
-            var f = _fHead = MeshUtils.Face.Create();
-            var pair = MeshUtils.EdgePair.Create();
-            
-            var e = _eHead = pair._e;
-            var eSym = _eHeadSym = pair._eSym;
-
-            v._next = v._prev = v;
-            v._anEdge = null;
-
-            f._next = f._prev = f;
-            f._anEdge = null;
-            f._trail = null;
-            f._marked = false;
-            f._inside = false;
-
-            e._next = e;
-            e._Sym = eSym;
-            e._Onext = null;
-            e._Lnext = null;
-            e._Org = null;
-            e._Lface = null;
-            e._winding = 0;
-            e._activeRegion = null;
-
-            eSym._next = eSym;
-            eSym._Sym = e;
-            eSym._Onext = null;
-            eSym._Lnext = null;
-            eSym._Org = null;
-            eSym._Lface = null;
-            eSym._winding = 0;
-            eSym._activeRegion = null;
-        }
-
-        public override void OnFree()
-        {
-
-=======
         public override void OnFree()
         {
             // for (MeshUtils.Face f = _fHead._next, fNext = _fHead; f != _fHead; f = fNext)
@@ -170,7 +113,6 @@
             // }
             // _eHeadSym.Free();
             // _eHead.Free();
->>>>>>> a959b398
         }
 
         /// <summary>
