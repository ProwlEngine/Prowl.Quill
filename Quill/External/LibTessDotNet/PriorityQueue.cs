--- conflicted
+++ resolved
@@ -71,14 +71,6 @@
         public void Reset(int initialSize, PriorityHeap<TValue>.LessOrEqual leq)
         {
             _leq = leq;
-<<<<<<< HEAD
-            // _heap = new PriorityHeap<TValue>(initialSize, leq);
-
-            // if(_keys != null)
-            _heap.ResetHeap(initialSize, leq);
-            
-            ArrayPool<TValue>.Shared.Return(_keys, true);
-=======
 
             //TODO reset the heap here so it works better
             if(_heap != null)
@@ -89,25 +81,11 @@
             // ArrayPool<TValue>.Shared.Return(_keys, true);
             if(_keys != null) ArrayPool<TValue>.Shared.Return(_keys);
                 
->>>>>>> a959b398
             _keys = ArrayPool<TValue>.Shared.Rent(initialSize);
 
             _size = 0;
             _max = initialSize;
             _initialized = false;
-<<<<<<< HEAD
-        }
-
-        class StackItem : MeshUtils.Pooled<StackItem>
-        {
-            internal int p, r;
-
-            public void SetData(int pValue, int rValue)
-            {
-                p = pValue;
-                r = rValue;
-            }
-=======
             
             MemoryArena.Free<StackItem>();
         }
@@ -115,21 +93,17 @@
         class StackItem : Poolable
         {
             internal int p, r;
->>>>>>> a959b398
             public override void Reset()
             {
                 p = 0;
                 r = 0;
             }
-<<<<<<< HEAD
-=======
 
             public void SetData(int pVal, int rVal)
             {
                 p = pVal;
                 r = rVal;
             }
->>>>>>> a959b398
         };
 
         static void Swap(ref int a, ref int b)
@@ -138,20 +112,11 @@
             a = b;
             b = tmp;
         }
-<<<<<<< HEAD
-
         private Stack<StackItem> _stack = new Stack<StackItem>();
         public void Init()
         {
-            // var stack = new Stack<StackItem>();
-            _stack.Clear();
-=======
-        private Stack<StackItem> _stack = new Stack<StackItem>();
-        public void Init()
-        {
             var stack = _stack;
             stack.Clear();
->>>>>>> a959b398
             int p, r, i, j, piv;
             uint seed = 2016473283;
 
@@ -160,10 +125,6 @@
             
             if(_order != null)
                 ArrayPool<int>.Shared.Return(_order);
-<<<<<<< HEAD
-
-=======
->>>>>>> a959b398
             _order = ArrayPool<int>.Shared.Rent(_size + 1);
             
             for (piv = 0, i = p; i <= r; ++piv, ++i)
@@ -171,20 +132,13 @@
                 _order[i] = piv;
             }
 
-<<<<<<< HEAD
-            var newItem = StackItem.Create();
-            newItem.SetData(p, r);
-            _stack.Push(newItem);
-            while (_stack.Count > 0)
-=======
             // stack.Push(new StackItem { p = p, r = r });
             var newItem = MemoryArena.Get<StackItem>();
             newItem.SetData(p, r);
             stack.Push(newItem);
             while (stack.Count > 0)
->>>>>>> a959b398
-            {
-                var top = _stack.Pop();
+            {
+                var top = stack.Pop();
                 p = top.p;
                 r = top.r;
 
@@ -205,30 +159,16 @@
                     Swap(ref _order[i], ref _order[j]);
                     if (i - p < r - j)
                     {
-<<<<<<< HEAD
-                        newItem = StackItem.Create();
-                        newItem.SetData(j + 1, r);
-                        _stack.Push(newItem);
-                        // _stack.Push(new StackItem { p = j + 1, r = r });
-=======
                         newItem = MemoryArena.Get<StackItem>();
                         newItem.SetData(j + 1, r);
                         stack.Push(newItem);
->>>>>>> a959b398
                         r = i - 1;
                     }
                     else
                     {
-<<<<<<< HEAD
-                        newItem = StackItem.Create();
-                        newItem.SetData(p, i - 1);
-                        _stack.Push(newItem);
-                        // _stack.Push(new StackItem { p = p, r = i - 1 });
-=======
                         newItem = MemoryArena.Get<StackItem>();
                         newItem.SetData(p, i - 1);
                         stack.Push(newItem);
->>>>>>> a959b398
                         p = j + 1;
                     }
                 }
@@ -251,7 +191,7 @@
                 Debug.Assert(_leq(_keys[_order[i + 1]], _keys[_order[i]]), "Wrong sort");
             }
 #endif
-            StackItem.ResetPool();
+
             _max = _size;
             _initialized = true;
             _heap.Init();
