﻿/*
** SGI FREE SOFTWARE LICENSE B (Version 2.0, Sept. 18, 2008) 
** Copyright (C) 2011 Silicon Graphics, Inc.
** All Rights Reserved.
**
** Permission is hereby granted, free of charge, to any person obtaining a copy
** of this software and associated documentation files (the "Software"), to deal
** in the Software without restriction, including without limitation the rights
** to use, copy, modify, merge, publish, distribute, sublicense, and/or sell copies
** of the Software, and to permit persons to whom the Software is furnished to do so,
** subject to the following conditions:
** 
** The above copyright notice including the dates of first publication and either this
** permission notice or a reference to http://oss.sgi.com/projects/FreeB/ shall be
** included in all copies or substantial portions of the Software. 
**
** THE SOFTWARE IS PROVIDED "AS IS", WITHOUT WARRANTY OF ANY KIND, EXPRESS OR IMPLIED,
** INCLUDING BUT NOT LIMITED TO THE WARRANTIES OF MERCHANTABILITY, FITNESS FOR A
** PARTICULAR PURPOSE AND NONINFRINGEMENT. IN NO EVENT SHALL SILICON GRAPHICS, INC.
** BE LIABLE FOR ANY CLAIM, DAMAGES OR OTHER LIABILITY, WHETHER IN AN ACTION OF CONTRACT,
** TORT OR OTHERWISE, ARISING FROM, OUT OF OR IN CONNECTION WITH THE SOFTWARE OR THE USE
** OR OTHER DEALINGS IN THE SOFTWARE.
** 
** Except as contained in this notice, the name of Silicon Graphics, Inc. shall not
** be used in advertising or otherwise to promote the sale, use or other dealings in
** this Software without prior written authorization from Silicon Graphics, Inc.
*/
/*
** Original Author: Eric Veach, July 1994.
** libtess2: Mikko Mononen, http://code.google.com/p/libtess2/.
** LibTessDotNet: Remi Gillig, https://github.com/speps/LibTessDotNet
*/

namespace Prowl.Quill.External
{

namespace LibTessDotNet
{
    internal class Dict<TValue> where TValue : class
    {
<<<<<<< HEAD
        public class Node : MeshUtils.Pooled<Node>
=======
        public class Node : Poolable
>>>>>>> a959b398
        {
            internal TValue _key;
            internal Node _prev, _next;

            public TValue Key { get { return _key; } }
            public Node Prev { get { return _prev; } }
            public Node Next { get { return _next; } }
            public override void Reset()
            {
<<<<<<< HEAD
                _key = null;
                _prev = null;
                _next = null;
=======
                // throw new System.NotImplementedException();
                _key = null;
>>>>>>> a959b398
            }
        }

        public delegate bool LessOrEqual(TValue lhs, TValue rhs);

        private LessOrEqual _leq;
        Node _head;

        public Dict(LessOrEqual leq)
        {
            _leq = leq;
            // Reset();
        }
        
        public void Reset()
        {
            for (Node e = _head._next, next = _head; e != _head; e = next)
            {
                e.Free();
                next = e._next;
            }
            
            var newNode = Node.Create();
            // newNode.Free();
            _head = newNode;
            _head._prev = _head;
            _head._next = _head;
        }

        public void Reset()
        {
            var newNode = MemoryArena.Get<Node>();
            _head = newNode;
            _head._prev = _head;
            _head._next = _head;
        }

        public Node Insert(TValue key)
        {
            return InsertBefore(_head, key);
        }

        public Node InsertBefore(Node node, TValue key)
        {
            do {
                node = node._prev;
            } while (node._key != null && !_leq(node._key, key));

<<<<<<< HEAD
            var newNode = Node.Create();
            newNode.Free();
=======
            var newNode = MemoryArena.Get<Node>();
>>>>>>> a959b398
            newNode._key = key;
            newNode._next = node._next;
            node._next._prev = newNode;
            newNode._prev = node;
            node._next = newNode;

            return newNode;
        }

        public Node Find(TValue key)
        {
            var node = _head;
            do {
                node = node._next;
            } while (node._key != null && !_leq(key, node._key));
            return node;
        }

        public Node Min()
        {
            return _head._next;
        }

        public void Remove(Node node)
        {
            node._next._prev = node._prev;
            node._prev._next = node._next;
        }
    }
}

} <|MERGE_RESOLUTION|>--- conflicted
+++ resolved
@@ -38,11 +38,7 @@
 {
     internal class Dict<TValue> where TValue : class
     {
-<<<<<<< HEAD
-        public class Node : MeshUtils.Pooled<Node>
-=======
         public class Node : Poolable
->>>>>>> a959b398
         {
             internal TValue _key;
             internal Node _prev, _next;
@@ -52,14 +48,8 @@
             public Node Next { get { return _next; } }
             public override void Reset()
             {
-<<<<<<< HEAD
-                _key = null;
-                _prev = null;
-                _next = null;
-=======
                 // throw new System.NotImplementedException();
                 _key = null;
->>>>>>> a959b398
             }
         }
 
@@ -71,20 +61,8 @@
         public Dict(LessOrEqual leq)
         {
             _leq = leq;
-            // Reset();
-        }
-        
-        public void Reset()
-        {
-            for (Node e = _head._next, next = _head; e != _head; e = next)
-            {
-                e.Free();
-                next = e._next;
-            }
-            
-            var newNode = Node.Create();
-            // newNode.Free();
-            _head = newNode;
+
+            _head = new Node { _key = null };
             _head._prev = _head;
             _head._next = _head;
         }
@@ -108,12 +86,7 @@
                 node = node._prev;
             } while (node._key != null && !_leq(node._key, key));
 
-<<<<<<< HEAD
-            var newNode = Node.Create();
-            newNode.Free();
-=======
             var newNode = MemoryArena.Get<Node>();
->>>>>>> a959b398
             newNode._key = key;
             newNode._next = node._next;
             node._next._prev = newNode;
