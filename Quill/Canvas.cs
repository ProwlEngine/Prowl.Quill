--- conflicted
+++ resolved
@@ -164,17 +164,10 @@
 
     public partial class Canvas
     {
-<<<<<<< HEAD
-        internal class SubPath : MeshUtils.Pooled<SubPath>
-        {
-            internal List<Vector2> Points { get; set; } = new List<Vector2>();
-            internal bool IsClosed { get; set; }
-=======
         internal class SubPath : Poolable
         {
             internal List<Vector2> Points { get; set;  }
             internal bool IsClosed { get; set;  }
->>>>>>> a959b398
 
             public override void Reset()
             {
@@ -183,23 +176,9 @@
                 Points.Clear();
                 IsClosed = false;
             }
-            
-            public SubPath() {}
-
-            public void SetData(List<Vector2> points, bool isClosed)
-            {
-                Points = points;
-                IsClosed = isClosed;
-            }
-            
-            public override void Reset()
-            {
-                Points.Clear();
-                IsClosed = false;
-            }
-        }
-
-        public IReadOnlyList<DrawCall> DrawCalls => _drawCalls.AsReadOnly();
+        }
+
+        public IReadOnlyList<DrawCall> DrawCalls => _drawCalls.Where(d => d.ElementCount != 0).ToList();
         public uint[] Indices => _indices;
         public Vertex[] Vertices => _vertices;
         public Vector2 CurrentPoint => _currentSubPath != null && _currentSubPath.Points.Count > 0 ? CurrentPointInternal : Vector2.zero;
@@ -207,7 +186,6 @@
         internal Vector2 CurrentPointInternal => _currentSubPath.Points[_currentSubPath.Points.Count - 1];
         internal ICanvasRenderer _renderer;
 
-        internal bool _isNewDrawCallRequested = false;
         internal List<DrawCall> _drawCalls = new List<DrawCall>();
         internal Stack<object> _textureStack = new Stack<object>();
 
@@ -221,8 +199,6 @@
         private readonly List<SubPath> _subPaths = new List<SubPath>();
         private SubPath? _currentSubPath = null;
         private bool _isPathOpen = false;
-        
-        private Tess _tess = new Tess();
 
         private readonly Stack<ProwlCanvasState> _savedStates = new Stack<ProwlCanvasState>();
         private ProwlCanvasState _state;
@@ -280,29 +256,21 @@
         {
             _drawCalls.Clear();
             _textureStack.Clear();
-<<<<<<< HEAD
-=======
             AddDrawCmd();
             
->>>>>>> a959b398
             _indicesCount = 0;
             _vertexCount = 0;
 
             _savedStates.Clear();
             _state = new ProwlCanvasState();
             _state.Reset();
-            SubPath.ResetPool();
-            Tess.Cleanup();
-            ListPool<double>.Free();
-            
+
             _subPaths.Clear();
             _currentSubPath = null;
             _isPathOpen = true;
             _globalAlpha = 1f;
         }
 
-<<<<<<< HEAD
-=======
         private void AddIndex(uint idx)
         {
             if (_indicesCount >= _indices.Length)
@@ -316,7 +284,6 @@
             _indicesCount++;
         }
 
->>>>>>> a959b398
         #region State
 
         public void SaveState() => _savedStates.Push(_state);
@@ -531,14 +498,10 @@
 
         #region Draw Calls
 
-        /// <summary>
-        /// Ensure that future commands are not batched as part of any existing draw call.
-        /// </summary>
-        public void RequestNewDrawCall()
-        {
-<<<<<<< HEAD
-            _isNewDrawCallRequested = true;
-=======
+        public void AddDrawCmd() => _drawCalls.Add(new DrawCall());
+
+        public void AddVertex(Vertex vertex)
+        {
             if (_drawCalls.Count == 0)
                 return;
 
@@ -563,11 +526,15 @@
             // _vertices.Add(vertex);
             _vertices[_vertexCount] = vertex;
             _vertexCount++;
->>>>>>> a959b398
-        }
+        }
+
+        public void AddTriangle() => AddTriangle(_vertexCount - 3, _vertexCount - 2, _vertexCount - 1);
         public void AddTriangle(int v1, int v2, int v3) => AddTriangle((uint)v1, (uint)v2, (uint)v3);
         public void AddTriangle(uint v1, uint v2, uint v3)
         {
+            if (_drawCalls.Count == 0)
+                return;
+
             // Add the triangle indices to the list
             AddIndex(v1);
             AddIndex(v2);
@@ -579,9 +546,7 @@
         private void AddTriangleCount(int count)
         {
             if (_drawCalls.Count == 0)
-            {
-                _drawCalls.Add(new DrawCall());
-            }
+                return;
 
             DrawCall lastDrawCall = _drawCalls[_drawCalls.Count - 1];
 
@@ -590,72 +555,21 @@
                 lastDrawCall.scissor == _state.scissor &&
                 lastDrawCall.Brush.EqualsOther(_state.brush);
 
-            if (!isDrawStateSame || _isNewDrawCallRequested)
-            {
-                // If draw state has changed and the last draw call has already been used, add a new draw call
-                if (lastDrawCall.ElementCount != 0)
-                    _drawCalls.Add(new DrawCall());
-
+            if (!isDrawStateSame)
+            {
+                // If the texture or scissor state has changed, add a new draw call
+                AddDrawCmd();
                 lastDrawCall = _drawCalls[_drawCalls.Count - 1];
                 lastDrawCall.Texture = _state.texture;
                 lastDrawCall.scissor = _state.scissor;
                 lastDrawCall.scissorExtent = _state.scissorExtent;
                 lastDrawCall.Brush = _state.brush;
-
-                _isNewDrawCallRequested = false;
             }
 
             lastDrawCall.ElementCount += count * 3;
             _drawCalls[_drawCalls.Count - 1] = lastDrawCall;
         }
 
-        public void AddVertex(Vertex vertex)
-        {
-            if (_drawCalls.Count == 0)
-                return;
-
-            if (_globalAlpha != 1.0f)
-                vertex.a = (byte)(vertex.a * _globalAlpha);
-
-            // Premultiply
-            if (vertex.a != 255)
-            {
-                vertex.r = (byte)(vertex.r * (vertex.a / 255f));
-                vertex.g = (byte)(vertex.g * (vertex.a / 255f));
-                vertex.b = (byte)(vertex.b * (vertex.a / 255f));
-            }
-
-            if (_vertexCount >= _vertices.Length)
-            {
-                var newVertexArray = new Vertex[_vertices.Length + 100];
-                Array.Copy(_vertices, newVertexArray, _vertices.Length);
-                _vertices = newVertexArray;
-            }
-            // Add the vertex to the list
-            // _vertices.Add(vertex);
-            _vertices[_vertexCount] = vertex;
-            _vertexCount++;
-        }
-        
-        /// <summary>
-        /// Adds an index to the index array.
-        /// If needed, it resizes the array to accomodate the new elements.
-        /// Each resizing adds 100 slots, so the number of resizes is minimized.
-        /// </summary>
-        /// <param name="idx"></param>
-        private void AddIndex(uint idx)
-        {
-            if (_indicesCount >= _indices.Length)
-            {
-                var newArray = new uint[_indices.Length + 100];
-                Array.Copy(_indices, newArray, _indicesCount);
-                _indices = newArray;
-            }
-
-            _indices[_indicesCount] = idx;
-            _indicesCount++;
-        }
-        
         public void Render()
         {
             _renderer.RenderCalls(this, _drawCalls);
@@ -693,13 +607,7 @@
             if (!_isPathOpen)
                 BeginPath();
 
-<<<<<<< HEAD
-            // _currentSubPath = new SubPath(new List<Vector2>(), false);
-            _currentSubPath = SubPath.Create();
-            _currentSubPath.Free();
-=======
             _currentSubPath = MemoryArena.Get<SubPath>();
->>>>>>> a959b398
             _currentSubPath.Points.Add(new Vector2(x, y));
             _subPaths.Add(_currentSubPath);
         }
@@ -1141,33 +1049,12 @@
 
             RestoreState();
         }
-        
+
         public void FillComplex()
         {
             if (_subPaths.Count == 0)
                 return;
 
-<<<<<<< HEAD
-            _tess.ResetTess();
-            foreach (var path in _subPaths)
-            {
-                #if NET5_0_OR_GREATER
-                var copy = CollectionsMarshal.AsSpan(path.Points);
-                int length = copy.Length;
-                #else
-                var copy = new List<Vector2>(path.Points);
-                int length = copy.Count;
-                #endif
-
-                var originalPointArray = ArrayPool<Vector2>.Shared.Rent(length);
-                for (int i = 0; i < length; i++)
-                {
-                    originalPointArray[i] = copy[i];
-                    copy[i] = TransformPoint(copy[i]) + new Vector2(0.5, 0.5);
-                } // And offset by half a pixel to properly align it with Stroke()}
-                
-                
-=======
             var tess = _tess;
             tess.Reset();
             foreach (var path in _subPaths)
@@ -1180,7 +1067,6 @@
                 
                 //TODO this could be larger than the desired size, so we need to check that correctly. Maybe even updating the 
                 // add contour function to account for this discrepancy
->>>>>>> a959b398
                 var points = ArrayPool<ContourVertex>.Shared.Rent(length);
 
                 for (int i = 0; i < length; i++)
@@ -1189,45 +1075,25 @@
                 }
                 // List<Vector2> points = copy.Select(v => new ContourVertex() { Position = new Vec3() { X = v.x, Y = v.y } }).ToArray();
 
-<<<<<<< HEAD
-                _tess.AddContour(points, length, ContourOrientation.Original);
-
-                for (int i = 0; i < length; i++)
-                {
-                    copy[i] = originalPointArray[i];
-                }
-                
-                ArrayPool<ContourVertex>.Shared.Return(points, true);
-                ArrayPool<Vector2>.Shared.Return(originalPointArray);
-=======
                 tess.AddContour(points, length, ContourOrientation.Original);
                 ArrayPool<ContourVertex>.Shared.Return(points, true);
                 ArrayPool<Vector2>.Shared.Return(copy);
->>>>>>> a959b398
-            }
-            _tess.Tessellate(_state.fillMode == WindingMode.OddEven ? WindingRule.EvenOdd : WindingRule.NonZero, ElementType.Polygons, 3);
-
+            }
+            tess.Tessellate(_state.fillMode == WindingMode.OddEven ? WindingRule.EvenOdd : WindingRule.NonZero, ElementType.Polygons, 3);
+
+            var indices = tess.Elements;
+            var vertices = tess.Vertices;
 
             // Create vertices and triangles
             uint startVertexIndex = (uint)_vertexCount;
-<<<<<<< HEAD
-            for (int i = 0; i < _tess.VertexCount; i++)
-=======
             for (int i = 0; i < tess.VertexCount; i++)
->>>>>>> a959b398
-            {
-                var vertex = _tess.Vertices[i];
+            {
+                var vertex = vertices[i];
                 Vector2 pos = new Vector2(vertex.Position.X, vertex.Position.Y);
                 AddVertex(new Vertex(pos, new Vector2(0.5, 0.5), _state.fillColor));
             }
-            
             // Create triangles
-<<<<<<< HEAD
-            var indices = _tess.Elements;
-            for (int i = 0; i < _tess.ElementCount; i += 3)
-=======
             for (int i = 0; i < tess.ElementCount; i += 3)
->>>>>>> a959b398
             {
                 uint v1 = (uint)(startVertexIndex + indices[i]);
                 uint v2 = (uint)(startVertexIndex + indices[i + 1]);
@@ -1244,54 +1110,28 @@
 
             // Transform each point
             Vector2 center = Vector2.zero;
-<<<<<<< HEAD
-            
-            #if NET5_0_OR_GREATER
-            var copy = CollectionsMarshal.AsSpan(subPath.Points);
-            int segments = copy.Length;
-            #else
-            var copy = new List<Vector2>(subPath.Points);
-            int segments = copy.Count;
-            #endif
-
-            var newPointArray = ArrayPool<Vector2>.Shared.Rent(segments);
-            for (int i = 0; i < segments; i++)
-=======
             // var copy = CollectionsMarshal.AsSpan(subPath.Points);
             int pointArrayLength = subPath.Points.Count;
             var copy = ArrayPool<Vector2>.Shared.Rent(pointArrayLength);
             for (int i = 0; i < pointArrayLength; i++)
->>>>>>> a959b398
             {
                 var point = subPath.Points[i];
                 point = TransformPoint(point) + new Vector2(0.5, 0.5); // And offset by half a pixel to properly center it with Stroke()
                 center += point;
-                newPointArray[i] = point;
-            }
-<<<<<<< HEAD
-            center /= segments;
-            
-=======
+                copy[i] = point;
+            }
             center /= pointArrayLength;
 
->>>>>>> a959b398
             // Store the starting index to reference _vertices
             uint startVertexIndex = (uint)_vertexCount;
 
             // Add center vertex with UV at 0.5,0.5 (no AA, Since 0 or 1 in shader is considered edge of shape and get anti aliased)
             AddVertex(new Vertex(center, new Vector2(0.5f, 0.5f), _state.fillColor));
-<<<<<<< HEAD
-
-            // Generate vertices around the path
-
-            for (int i = 0; i < segments; i++) // Edge vertices have UV at 0,0 for anti-aliasing
-=======
             
             for (int i = 0; i < pointArrayLength; i++) // Edge vertices have UV at 0,0 for anti-aliasing
->>>>>>> a959b398
-            {
-                Vector2 dirToPoint = (newPointArray[i] - center).normalized;
-                AddVertex(new Vertex(newPointArray[i] + (dirToPoint * _pixelWidth), new Vector2(0, 0), _state.fillColor));
+            {
+                Vector2 dirToPoint = (copy[i] - center).normalized;
+                AddVertex(new Vertex(copy[i] + (dirToPoint * _pixelWidth), new Vector2(0, 0), _state.fillColor));
             }
 
             // Create triangles (fan from center to edges)
@@ -1331,14 +1171,8 @@
                 //AddTriangleCount(1);
             }
 
-<<<<<<< HEAD
-            AddTriangleCount(segments);
-            
-            ArrayPool<Vector2>.Shared.Return(newPointArray);
-=======
             AddTriangleCount(pointArrayLength);
             ArrayPool<Vector2>.Shared.Return(copy);
->>>>>>> a959b398
         }
 
         public void Stroke()
@@ -1356,27 +1190,7 @@
         {
             if (subPath.Points.Count < 2)
                 return;
-            
-            #if NET5_0_OR_GREATER
-                var copy = CollectionsMarshal.AsSpan(subPath.Points);
-                int copyLength = copy.Length;
-            #else
-                var copy = new List<Vector2>(subPath.Points);
-                int copyLength = copy.Count;
-            #endif
-
-<<<<<<< HEAD
-            var originalPositionStorage = ArrayPool<Vector2>.Shared.Rent(copyLength);
-            for (int i = 0; i < copyLength; i++)
-            {
-                originalPositionStorage[i] = copy[i];
-                copy[i] = TransformPoint(copy[i]);
-            }
-            
-            bool isClosed = subPath.IsClosed;
-            
-            List<double> dashPattern = ListPool<double>.Rent();
-=======
+
             // var copy = CollectionsMarshal.AsSpan(subPath.Points);
             int length = subPath.Points.Count;
             var originalArray = ArrayPool<Vector2>.Shared.Rent(length);
@@ -1390,27 +1204,10 @@
             bool isClosed = subPath.IsClosed;
             
             _scaledDashPattern.Clear();
->>>>>>> a959b398
             if (_state.strokeDashPattern != null)
             {
                 for (int i = 0; i < _state.strokeDashPattern.Count; i++)
                 {
-<<<<<<< HEAD
-                    dashPattern.Add(_state.strokeDashPattern[i] * _state.strokeScale); // Scale the dash pattern by stroke scale
-                }
-            }
-            
-            var triangles = PolylineMesher.Create(subPath.Points, _state.strokeWidth * _state.strokeScale, _pixelWidth, _state.strokeColor, _state.strokeJoint, _state.miterLimit, false, _state.strokeStartCap, _state.strokeEndCap, dashPattern, _state.strokeDashOffset * _state.strokeScale);
-            
-            #if NET5_0_OR_GREATER
-            int triangleArrayLength = triangles.Length;
-            #else
-            int triangleArrayLength = triangles.Count;
-            #endif
-            
-            ListPool<double>.Return(dashPattern);
-            
-=======
                     _scaledDashPattern.Add(_state.strokeDashPattern[i] * _state.strokeScale); // Scale the dash pattern by stroke scale
                 }
             }
@@ -1418,7 +1215,6 @@
             var triangles = PolylineMesher.Create(subPath.Points, _state.strokeWidth * _state.strokeScale, _pixelWidth, _state.strokeColor, _state.strokeJoint, _state.miterLimit, false, _state.strokeStartCap, _state.strokeEndCap, _scaledDashPattern, _state.strokeDashOffset * _state.strokeScale);
 
 
->>>>>>> a959b398
             // Store the starting index to reference _vertices
             uint startVertexIndex = (uint)_vertexCount;
             foreach (var triangle in triangles)
@@ -1430,26 +1226,13 @@
             }
 
             // Add triangle _indices
-<<<<<<< HEAD
-            for (uint i = 0; i < triangleArrayLength; i++)
-=======
             for (uint i = 0; i < triangles.Length; i++)
->>>>>>> a959b398
             {
                 AddIndex(startVertexIndex + (i * 3));
                 AddIndex(startVertexIndex + (i * 3) + 1);
                 AddIndex(startVertexIndex + (i * 3) + 2);
             }
 
-<<<<<<< HEAD
-            AddTriangleCount(triangleArrayLength);
-
-            // Reset the points to their original values
-            for (int i = 0; i < subPath.Points.Count; i++)
-                subPath.Points[i] = originalPositionStorage[i];
-            
-            ArrayPool<Vector2>.Shared.Return(originalPositionStorage);
-=======
             AddTriangleCount(triangles.Length);
 
             // Reset the points to their original values
@@ -1457,7 +1240,6 @@
                 subPath.Points[i] = originalArray[i];
             
             ArrayPool<Vector2>.Shared.Return(originalArray);
->>>>>>> a959b398
         }
 
         public void FillAndStroke()
@@ -1784,12 +1566,8 @@
             // Add center vertex with UV at 0.5,0.5 (no AA)
             AddVertex(new Vertex(center, new Vector2(0.5f, 0.5f), color));
 
-<<<<<<< HEAD
-            List<Vector2> points = ListPool<Vector2>.Rent();
-=======
             List<Vector2> points = _roundedRectFilledPointList;
             points.Clear();
->>>>>>> a959b398
 
             // Top-left corner
             if (tlRadii > 0)
@@ -1879,7 +1657,6 @@
                 //AddTriangleCount(1);
             }
             AddTriangleCount(points.Count);
-            ListPool<Vector2>.Return(points);
         }
 
         /// <summary>
@@ -2165,7 +1942,7 @@
             double det = ux * vy - uy * vx; // 2D cross product
             return Math.Atan2(det, dot); // Returns angle in radians from -PI to PI
         }
-        
+
         #endregion
 
         public void Dispose()
